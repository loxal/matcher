package com.wavesplatform.it.sync.smartcontract

import com.wavesplatform.crypto
import com.wavesplatform.it.api.SyncHttpApi._
import com.wavesplatform.it.sync.{minFee, setScriptFee, transferAmount}
import com.wavesplatform.it.transactions.BaseTransactionSuite
import com.wavesplatform.it.util._
<<<<<<< HEAD
import com.wavesplatform.lang.ScriptVersion.Versions.V1
import com.wavesplatform.lang.v1.compiler.CompilerV1
import com.wavesplatform.lang.v1.parser.Parser
=======
>>>>>>> 501f3836
import com.wavesplatform.state._
import com.wavesplatform.transaction.Proofs
import com.wavesplatform.transaction.smart.SetScriptTransaction
import com.wavesplatform.transaction.smart.script.ScriptCompiler
import com.wavesplatform.transaction.transfer._
<<<<<<< HEAD
import com.wavesplatform.utils.compilerContext
=======
>>>>>>> 501f3836
import org.scalatest.CancelAfterFailure
import play.api.libs.json.{JsNumber, Json}

class SetScriptTransactionSuite extends BaseTransactionSuite with CancelAfterFailure {
  private val fourthAddress: String = sender.createAddress()

  private val acc0 = pkByAddress(firstAddress)
  private val acc1 = pkByAddress(secondAddress)
  private val acc2 = pkByAddress(thirdAddress)
  private val acc3 = pkByAddress(fourthAddress)

  test("setup acc0 with 1 waves") {
    val tx =
      TransferTransactionV2
        .selfSigned(
          version = 2,
          assetId = None,
          sender = sender.privateKey,
          recipient = acc0,
          amount = 3 * transferAmount + 3 * (0.00001.waves + 0.00002.waves), // Script fee
          timestamp = System.currentTimeMillis(),
          feeAssetId = None,
          feeAmount = minFee,
          attachment = Array.emptyByteArray
        )
        .explicitGet()

    val transferId = sender
      .signedBroadcast(tx.json() + ("type" -> JsNumber(TransferTransactionV2.typeId.toInt)))
      .id
    nodes.waitForHeightAriseAndTxPresent(transferId)
  }

  test("set acc0 as 2of2 multisig") {
    val scriptText = s"""
        match tx {
          case t: Transaction => {
            let A = base58'${ByteStr(acc1.publicKey)}'
            let B = base58'${ByteStr(acc2.publicKey)}'
            let AC = sigVerify(tx.bodyBytes,tx.proofs[0],A)
            let BC = sigVerify(tx.bodyBytes,tx.proofs[1],B)
            AC && BC
          }
          case _ => false
        }

<<<<<<< HEAD
      """.stripMargin).get.value
      CompilerV1(compilerContext(V1), untyped).explicitGet()._1
    }
=======
      """.stripMargin
>>>>>>> 501f3836

    val script = ScriptCompiler(scriptText).explicitGet()._1
    val setScriptTransaction = SetScriptTransaction
      .selfSigned(SetScriptTransaction.supportedVersions.head, acc0, Some(script), setScriptFee, System.currentTimeMillis())
      .explicitGet()

    val setScriptId = sender
      .signedBroadcast(setScriptTransaction.json() + ("type" -> JsNumber(SetScriptTransaction.typeId.toInt)))
      .id

    nodes.waitForHeightAriseAndTxPresent(setScriptId)

    val acc0ScriptInfo = sender.addressScriptInfo(acc0.address)

    acc0ScriptInfo.script.isEmpty shouldBe false
    acc0ScriptInfo.scriptText.isEmpty shouldBe false
    acc0ScriptInfo.script.get.startsWith("base64:") shouldBe true

    val json = Json.parse(sender.get(s"/transactions/info/$setScriptId").getResponseBody)
    (json \ "script").as[String].startsWith("base64:") shouldBe true
  }

  test("can't send from acc0 using old pk") {
    val tx =
      TransferTransactionV2
        .selfSigned(
          version = 2,
          assetId = None,
          sender = acc0,
          recipient = acc3,
          amount = transferAmount,
          timestamp = System.currentTimeMillis(),
          feeAssetId = None,
          feeAmount = minFee + 0.00001.waves + 0.00002.waves,
          attachment = Array.emptyByteArray
        )
        .explicitGet()
    assertBadRequest(sender.signedBroadcast(tx.json() + ("type" -> JsNumber(TransferTransactionV2.typeId.toInt))))
  }

  test("can send from acc0 using multisig of acc1 and acc2") {
    val unsigned =
      TransferTransactionV2
        .create(
          version = 2,
          assetId = None,
          sender = acc0,
          recipient = acc3,
          amount = transferAmount,
          timestamp = System.currentTimeMillis(),
          feeAssetId = None,
          feeAmount = minFee + 0.004.waves,
          attachment = Array.emptyByteArray,
          proofs = Proofs.empty
        )
        .explicitGet()
    val sig1 = ByteStr(crypto.sign(acc1, unsigned.bodyBytes()))
    val sig2 = ByteStr(crypto.sign(acc2, unsigned.bodyBytes()))

    val signed = unsigned.copy(proofs = Proofs(Seq(sig1, sig2)))

    val versionedTransferId =
      sender.signedBroadcast(signed.json() + ("type" -> JsNumber(TransferTransactionV2.typeId.toInt))).id

    nodes.waitForHeightAriseAndTxPresent(versionedTransferId)
  }

  test("can clear script at acc0") {
    val unsigned = SetScriptTransaction
      .create(
        version = SetScriptTransaction.supportedVersions.head,
        sender = acc0,
        script = None,
        fee = setScriptFee + 0.004.waves,
        timestamp = System.currentTimeMillis(),
        proofs = Proofs.empty
      )
      .explicitGet()
    val sig1 = ByteStr(crypto.sign(acc1, unsigned.bodyBytes()))
    val sig2 = ByteStr(crypto.sign(acc2, unsigned.bodyBytes()))

    val signed = unsigned.copy(proofs = Proofs(Seq(sig1, sig2)))
    val clearScriptId = sender
      .signedBroadcast(signed.json() + ("type" -> JsNumber(SetScriptTransaction.typeId.toInt)))
      .id

    nodes.waitForHeightAriseAndTxPresent(clearScriptId)
  }

  test("can send using old pk of acc0") {
    val tx =
      TransferTransactionV2
        .selfSigned(
          version = 2,
          assetId = None,
          sender = acc0,
          recipient = acc3,
          amount = transferAmount,
          timestamp = System.currentTimeMillis(),
          feeAssetId = None,
          feeAmount = minFee + 0.004.waves,
          attachment = Array.emptyByteArray
        )
        .explicitGet()
    val txId = sender.signedBroadcast(tx.json() + ("type" -> JsNumber(TransferTransactionV2.typeId.toInt))).id
    nodes.waitForHeightAriseAndTxPresent(txId)
  }
}<|MERGE_RESOLUTION|>--- conflicted
+++ resolved
@@ -5,21 +5,11 @@
 import com.wavesplatform.it.sync.{minFee, setScriptFee, transferAmount}
 import com.wavesplatform.it.transactions.BaseTransactionSuite
 import com.wavesplatform.it.util._
-<<<<<<< HEAD
-import com.wavesplatform.lang.ScriptVersion.Versions.V1
-import com.wavesplatform.lang.v1.compiler.CompilerV1
-import com.wavesplatform.lang.v1.parser.Parser
-=======
->>>>>>> 501f3836
 import com.wavesplatform.state._
 import com.wavesplatform.transaction.Proofs
 import com.wavesplatform.transaction.smart.SetScriptTransaction
 import com.wavesplatform.transaction.smart.script.ScriptCompiler
 import com.wavesplatform.transaction.transfer._
-<<<<<<< HEAD
-import com.wavesplatform.utils.compilerContext
-=======
->>>>>>> 501f3836
 import org.scalatest.CancelAfterFailure
 import play.api.libs.json.{JsNumber, Json}
 
@@ -65,14 +55,7 @@
           }
           case _ => false
         }
-
-<<<<<<< HEAD
-      """.stripMargin).get.value
-      CompilerV1(compilerContext(V1), untyped).explicitGet()._1
-    }
-=======
       """.stripMargin
->>>>>>> 501f3836
 
     val script = ScriptCompiler(scriptText).explicitGet()._1
     val setScriptTransaction = SetScriptTransaction
