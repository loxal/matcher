--- conflicted
+++ resolved
@@ -4,37 +4,23 @@
 import java.util.concurrent.ThreadLocalRandom
 
 import com.typesafe.config.{Config, ConfigFactory}
-<<<<<<< HEAD
-import com.wavesplatform.account.KeyPair
+import com.wavesplatform.account.{AddressScheme, KeyPair}
 import com.wavesplatform.common.state.ByteStr
+import com.wavesplatform.common.utils.EitherExt2
 import com.wavesplatform.dex.util.FutureOps._
 import com.wavesplatform.it.MatcherSuiteBase
 import com.wavesplatform.it.api.SyncHttpApi._
-import com.wavesplatform.it.api.SyncMatcherHttpApi
-=======
-import com.wavesplatform.account.{AddressScheme, KeyPair}
-import com.wavesplatform.common.utils.EitherExt2
-import com.wavesplatform.it.MatcherSuiteBase
-import com.wavesplatform.it.api.SyncHttpApi._
+import com.wavesplatform.it.api.SyncMatcherHttpApi._
 import com.wavesplatform.it.api.{MatcherStatusResponse, SyncMatcherHttpApi}
->>>>>>> e14f877d
-import com.wavesplatform.it.api.SyncMatcherHttpApi._
 import com.wavesplatform.it.sync.config.MatcherPriceAssetConfig._
 import com.wavesplatform.it.util._
 import com.wavesplatform.transaction.Asset.{IssuedAsset, Waves}
-<<<<<<< HEAD
+import com.wavesplatform.transaction.assets.IssueTransactionV2
 import com.wavesplatform.transaction.assets.exchange.OrderType.SELL
-=======
-import com.wavesplatform.transaction.assets.IssueTransactionV2
->>>>>>> e14f877d
 import com.wavesplatform.transaction.assets.exchange.{AssetPair, OrderType}
 import com.wavesplatform.transaction.transfer.TransferTransactionV2
 
-<<<<<<< HEAD
-=======
 import scala.collection.immutable.Queue
-import scala.collection.mutable.ListBuffer
->>>>>>> e14f877d
 import scala.concurrent.Future
 import scala.concurrent.duration._
 
@@ -42,29 +28,21 @@
 
   private val wavesBtcPair = AssetPair(Waves, IssuedAsset(BtcId))
 
-<<<<<<< HEAD
-  override protected def nodeConfigs: Seq[Config] =
-    super.nodeConfigs.map {
-      ConfigFactory
-        .parseString(
-          s"""waves.dex {
-             |  snapshots-interval = 100000
-             |}""".stripMargin
-        )
-        .withFallback
-    }
-=======
-  override protected def nodeConfigs: Seq[Config] = super.nodeConfigs.map { orig =>
+  // micro-block-interval and balance-watching-buffer-interval to reproduce an auto cancel issue
+  // snapshots-interval - snapshots should not affect this test
+  override protected def nodeConfigs: Seq[Config] = super.nodeConfigs.map {
     ConfigFactory
       .parseString(
         s"""waves {
            |  miner.micro-block-interval = 3s
-           |  dex.balance-watching-buffer-interval = 100ms
+           |  dex {
+           |    snapshots-interval = 100000
+           |    balance-watching-buffer-interval = 100ms
+           |  }
            |}""".stripMargin
       )
-      .withFallback(orig)
-  }
->>>>>>> e14f877d
+      .withFallback
+  }
 
   override protected def beforeAll(): Unit = {
     super.beforeAll()
@@ -72,7 +50,6 @@
     xs.foreach(tx => node.waitForTransaction(tx.id))
   }
 
-<<<<<<< HEAD
   def createAccountWithBalance(balances: (Long, Option[String])*): KeyPair = {
     val account = KeyPair(ByteStr(s"account-test-${ThreadLocalRandom.current().nextLong()}".getBytes(StandardCharsets.UTF_8)))
 
@@ -89,7 +66,6 @@
   }
 
   "Order can be canceled" - {
-
     "After cancelAllOrders all of them should be cancelled" in {
       val accounts = (1 to 20).map(_ => createAccountWithBalance(100000000000L -> None))
 
@@ -104,7 +80,8 @@
             val time = System.currentTimeMillis
 
             val futures = (1 to numOrders).map { c =>
-              asyncNode.placeOrder(account, wavesUsdPair, SELL, 100000000L, startPrice + c, 300000L, 2.toByte, timestamp = time + c)
+              asyncNode
+                .placeOrder(account, wavesUsdPair, SELL, 100000000L, startPrice + c, 300000L, 2.toByte, timestamp = time + c)
             }
 
             Future.sequence(futures).map(_ => ())
@@ -134,20 +111,6 @@
         val orderBook = node.orderBook(wavesUsdPair)
         orderBook.bids should be(empty)
         orderBook.asks should be(empty)
-=======
-  "Order can be canceled" - {
-    "After cancelAllOrders (200) all of them should be cancelled" in {
-      val orders = new ListBuffer[String]()
-      val time   = System.currentTimeMillis
-
-      for (i <- 1 to 200) {
-        val order = node
-          .placeOrder(node.prepareOrder(bob, wavesBtcPair, OrderType.SELL, 1000000, 123450000L, 300000, version = 2: Byte, creationTime = time + i))
-          .message
-          .id
-        node.waitOrderStatus(wavesUsdPair, order, "Accepted")
-        orders += order
->>>>>>> e14f877d
       }
     }
 
