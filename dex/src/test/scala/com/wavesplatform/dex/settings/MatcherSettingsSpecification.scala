--- conflicted
+++ resolved
@@ -1,13 +1,8 @@
 package com.wavesplatform.dex.settings
 
 import cats.data.NonEmptyList
-<<<<<<< HEAD
-import cats.implicits._
-import com.typesafe.config.{Config, ConfigFactory}
+import com.typesafe.config.Config
 import com.wavesplatform.common.state.ByteStr
-=======
-import com.typesafe.config.Config
->>>>>>> 43bee17f
 import com.wavesplatform.common.utils.EitherExt2
 import com.wavesplatform.dex.api.OrderBookSnapshotHttpCache
 import com.wavesplatform.dex.db.AccountStorage
@@ -15,111 +10,13 @@
 import com.wavesplatform.dex.settings.OrderFeeSettings.{DynamicSettings, FixedSettings, PercentSettings}
 import com.wavesplatform.state.diffs.produce
 import com.wavesplatform.transaction.assets.exchange.AssetPair
+import future.com.wavesplatform.transaction.assets.exchange.Implicits.AssetPairOps
 import net.ceedubs.ficus.Ficus._
 import org.scalatest.Matchers
 
 import scala.concurrent.duration._
 
-<<<<<<< HEAD
-  val correctOrderRestrictionsStr: String =
-    s"""
-       |order-restrictions = {}
-     """.stripMargin
-
-  val correctMatchingRulesStr: String =
-    s"""
-       |matching-rules = {}
-     """.stripMargin
-
-  def configWithSettings(orderFeeStr: String = correctOrderFeeStr,
-                         deviationsStr: String = correctDeviationsStr,
-                         allowedAssetPairsStr: String = correctAllowedAssetPairsStr,
-                         orderRestrictionsStr: String = correctOrderRestrictionsStr,
-                         matchingRulesStr: String = correctMatchingRulesStr): Config = {
-    val configStr =
-      s"""waves {
-      |  directory = /waves
-      |  dex {
-      |    account-storage {
-      |      type = "in-mem"
-      |      in-mem.seed-in-base64 = "c3lrYWJsZXlhdA=="
-      |    }
-      |    rest-api {
-      |      address = 127.1.2.3
-      |      port = 6880
-      |      api-key-hash = foobarhash
-      |      cors = no
-      |      api-key-different-host = no
-      |    }
-      |    exchange-tx-base-fee = 300000
-      |    actor-response-timeout = 11s
-      |    snapshots-interval = 999
-      |    limit-events-during-recovery = 48879
-      |    make-snapshots-at-start = yes
-      |    snapshots-loading-timeout = 423s
-      |    start-events-processing-timeout = 543s
-      |    order-books-recovering-timeout = 111s
-      |    rest-order-limit = 100
-      |    price-assets = [
-      |      WAVES
-      |      8LQW8f7P5d5PZM7GtZEBgaqRPGSzS3DfPuiXrURJ4AJS
-      |      DHgwrRvVyqJsepd32YbBqUeDH4GJ1N984X8QoekjgH8J
-      |    ]
-      |    blacklisted-assets = ["a"]
-      |    blacklisted-names = ["b"]
-      |    blacklisted-addresses = [
-      |      3N5CBq8NYBMBU3UVS3rfMgaQEpjZrkWcBAD
-      |    ]
-      |    white-list-only = yes
-      |    allowed-order-versions = [11, 22]
-      |    order-book-snapshot-http-cache {
-      |      cache-timeout = 11m
-      |      depth-ranges = [1, 5, 333]
-      |    }
-      |    events-queue {
-      |      type = "kafka"
-      |
-      |      local {
-      |        enable-storing = no
-      |        polling-interval = 1d
-      |        max-elements-per-poll = 99
-      |        clean-before-consume = no
-      |      }
-      |
-      |      kafka {
-      |        topic = "some-events"
-      |
-      |        consumer {
-      |          buffer-size = 100
-      |          min-backoff = 11s
-      |          max-backoff = 2d
-      |        }
-      |
-      |        producer {
-      |          enable = no
-      |          buffer-size = 200
-      |        }
-      |      }
-      |    }
-      |    process-consumed-timeout = 663s
-      |    $orderFeeStr
-      |    $deviationsStr
-      |    $allowedAssetPairsStr
-      |    $orderRestrictionsStr
-      |    $matchingRulesStr
-      |    exchange-transaction-broadcast {
-      |      broadcast-until-confirmed = yes
-      |      interval = 1 day
-      |      max-pending-time = 30 days
-      |    }
-      |  }
-      |}""".stripMargin
-
-    loadConfig(ConfigFactory.parseString(configStr))
-  }
-=======
 class MatcherSettingsSpecification extends BaseSettingsSpecification with Matchers {
->>>>>>> 43bee17f
 
   "MatcherSettings" should "read values" in {
 
@@ -368,11 +265,11 @@
       """.stripMargin
 
     getSettingByConfig(configStr(incorrectAssetsCount)) should produce(
-      "Invalid setting allowed-asset-pairs value: WAVES-BTC-ETH (incorrect assets count, expected 2 but got 3: WAVES, BTC, ETH), ETH (incorrect assets count, expected 2 but got 1: ETH)"
+      "Invalid setting allowed-asset-pairs value: WAVES-BTC-ETH (incorrect assets count, expected 2 but got 3), ETH (incorrect assets count, expected 2 but got 1)"
     )
 
     getSettingByConfig(configStr(incorrectAssets)) should produce(
-      "Invalid setting allowed-asset-pairs value: requirement failed: Wrong char ';' in Base58 string ';;;'"
+      "Invalid setting allowed-asset-pairs value: WAVES-;;; (requirement failed: Wrong char ';' in Base58 string ';;;')"
     )
 
     getSettingByConfig(configStr(duplicates)).explicitGet().allowedAssetPairs.size shouldBe 2
@@ -515,7 +412,7 @@
 
     withClue("nonempty correct") {
       getSettingByConfig(configStr(nonEmptyCorrect)).explicitGet().matchingRules shouldBe Map(
-        AssetPair.createAssetPair("WAVES", "8LQW8f7P5d5PZM7GtZEBgaqRPGSzS3DfPuiXrURJ4AJS").get ->
+        AssetPair.fromString("WAVES-8LQW8f7P5d5PZM7GtZEBgaqRPGSzS3DfPuiXrURJ4AJS").get ->
           NonEmptyList[DenormalizedMatchingRule](
             DenormalizedMatchingRule(100L, 0.002),
             List(
