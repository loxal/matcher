--- conflicted
+++ resolved
@@ -87,20 +87,6 @@
     }
   }
 
-<<<<<<< HEAD
-  private val lazyContexts: Map[Version, Coeval[CTX]] = Seq
-    .tabulate(3) { v =>
-      val version: Version = com.wavesplatform.lang.Version(v + 1)
-      version -> Coeval.evalOnce(
-        Monoid
-          .combineAll(Seq(
-            PureContext.build(version),
-            CryptoContext.build(Global),
-            WavesContext.build(version, new WavesEnvironment(AddressScheme.current.chainId, Coeval(???), Coeval(???), EmptyBlockchain), true)
-          )))
-    }
-    .toMap
-=======
   private val lazyAssetContexts: Map[ScriptVersion, Coeval[CTX]] =
     Seq
       .tabulate(2) { v =>
@@ -116,10 +102,10 @@
       }
       .toMap
 
-  private val lazyContexts: Map[ScriptVersion, Coeval[CTX]] =
+  private val lazyContexts: Map[Version, Coeval[CTX]] =
     Seq
-      .tabulate(2) { v =>
-        val version = ScriptVersion.fromInt(v + 1).get
+      .tabulate(3) { v =>
+        val version: Version = com.wavesplatform.lang.Version(v + 1)
         version -> Coeval.evalOnce(
           Monoid
             .combineAll(Seq(
@@ -129,7 +115,6 @@
             )))
       }
       .toMap
->>>>>>> 9508998b
 
   def dummyEvalContext(version: Version): EvaluationContext = lazyContexts(version)().evaluationContext
 
@@ -156,17 +141,11 @@
     costs.toMap
   }
 
-<<<<<<< HEAD
-  def compilerContext(version: Version): CompilerContext = lazyContexts(version)().compilerContext
-
-  def varNames(version: Version): Set[String] = compilerContext(version).varDefs.keySet
-=======
-  def compilerContext(version: ScriptVersion, isAssetScript: Boolean): CompilerContext =
+  def compilerContext(version: Version, isAssetScript: Boolean): CompilerContext =
     if (isAssetScript) lazyAssetContexts(version)().compilerContext
     else lazyContexts(version)().compilerContext
 
-  def varNames(version: ScriptVersion): Set[String] = compilerContext(version, isAssetScript = false).varDefs.keySet
->>>>>>> 9508998b
+  def varNames(version: Version): Set[String] = compilerContext(version, isAssetScript = false).varDefs.keySet
 
   @tailrec
   final def untilTimeout[T](timeout: FiniteDuration, delay: FiniteDuration = 100.milliseconds, onFailure: => Unit = {})(fn: => T): T = {
