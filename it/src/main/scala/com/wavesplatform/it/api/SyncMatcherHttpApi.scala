package com.wavesplatform.it.api

import akka.http.scaladsl.model.StatusCodes
import com.wavesplatform.account.{PrivateKeyAccount, PublicKeyAccount}
import com.wavesplatform.it.Node
import com.wavesplatform.it.api.SyncHttpApi.RequestAwaitTime
import com.wavesplatform.transaction.Proofs
import com.wavesplatform.transaction.assets.exchange.{AssetPair, Order, OrderType}
import org.asynchttpclient.util.HttpConstants
import org.asynchttpclient.{RequestBuilder, Response}
<<<<<<< HEAD
import org.scalatest.{Assertion, Assertions, Matchers}
import play.api.libs.json.Json.parse
=======
>>>>>>> d8fa8678
import play.api.libs.json.{Format, Json, Writes}

import scala.concurrent.{Await, Awaitable}
import scala.concurrent.duration._
import scala.util.control.NonFatal
import scala.util.{Failure, Try}

object SyncMatcherHttpApi {
  case class ErrorMessage(error: Int, message: String)

  implicit val errorMessageFormat: Format[ErrorMessage] = Json.format

<<<<<<< HEAD
  case class NotFoundErrorMessage(message: String)

  object NotFoundErrorMessage {
    implicit val format: Format[NotFoundErrorMessage] = Json.format
  }

  def assertNotFoundAndMessage[R](f: => R, errorMessage: String): Assertion = Try(f) match {
    case Failure(UnexpectedStatusCodeException(_, statusCode, responseBody)) =>
      Assertions.assert(statusCode == StatusCodes.NotFound.intValue && parse(responseBody).as[NotFoundErrorMessage].message.contains(errorMessage))
    case Failure(e) => Assertions.fail(e)
    case _          => Assertions.fail(s"Expecting not found error")
  }

  def sync[A](awaitable: Awaitable[A], atMost: Duration = RequestAwaitTime) =
    try Await.result(awaitable, atMost)
    catch {
      case usce: UnexpectedStatusCodeException => throw usce
      case NonFatal(cause) =>
        throw new Exception(cause)
    }

  implicit class MatcherNodeExtSync(m: Node) extends Matchers {
=======
  implicit class MatcherNodeExtSync(m: Node) {
>>>>>>> d8fa8678

    import com.wavesplatform.it.api.AsyncMatcherHttpApi.{MatcherAsyncHttpApi => async}

    private val RequestAwaitTime      = 15.seconds
    private val OrderRequestAwaitTime = 1.minutes

    def orderBook(assetPair: AssetPair): OrderBookResponse =
      sync(async(m).orderBook(assetPair))

    def marketStatus(assetPair: AssetPair): MarketStatusResponse =
<<<<<<< HEAD
      sync(async(m).marketStatus(assetPair))

    def fullOrderHistory(sender: PrivateKeyAccount): Seq[OrderbookHistory] =
      sync(async(m).fullOrdersHistory(sender))
=======
      Await.result(async(m).marketStatus(assetPair), RequestAwaitTime)

    def deleteOrderBook(assetPair: AssetPair): OrderBookResponse =
      Await.result(async(m).deleteOrderBook(assetPair), RequestAwaitTime)

    def fullOrderHistory(sender: Node): Seq[OrderbookHistory] =
      Await.result(async(m).fullOrdersHistory(sender), RequestAwaitTime)

    def orderHistoryByPair(sender: Node, assetPair: AssetPair, activeOnly: Boolean = false): Seq[OrderbookHistory] =
      Await.result(async(m).orderHistoryByPair(sender, assetPair, activeOnly), RequestAwaitTime)
>>>>>>> d8fa8678

    def orderHistoryByPair(sender: PrivateKeyAccount, assetPair: AssetPair): Seq[OrderbookHistory] =
      sync(async(m).orderHistoryByPair(sender, assetPair))

    def activeOrderHistory(sender: PrivateKeyAccount): Seq[OrderbookHistory] =
      sync(async(m).activeOrderHistory(sender))

    def placeOrder(order: Order): MatcherResponse =
      sync(async(m).placeOrder(order))

    def placeOrder(sender: PrivateKeyAccount,
                   pair: AssetPair,
                   orderType: OrderType,
                   amount: Long,
                   price: Long,
                   version: Byte = 1: Byte,
                   timeToLive: Duration = 30.days - 1.seconds): MatcherResponse =
      sync(async(m).placeOrder(sender, pair, orderType, amount, price, version, timeToLive))

    def orderStatus(orderId: String, assetPair: AssetPair, waitForStatus: Boolean = true): MatcherStatusResponse =
      sync(async(m).orderStatus(orderId, assetPair, waitForStatus))

    def transactionsByOrder(orderId: String): Seq[ExchangeTransaction] =
      sync(async(m).transactionsByOrder(orderId))

    def waitOrderStatus(assetPair: AssetPair,
                        orderId: String,
                        expectedStatus: String,
                        waitTime: Duration = OrderRequestAwaitTime): MatcherStatusResponse =
      sync(async(m).waitOrderStatus(assetPair, orderId, expectedStatus), waitTime)

    def waitOrderStatusAndAmount(assetPair: AssetPair,
                                 orderId: String,
                                 expectedStatus: String,
                                 expectedFilledAmount: Option[Long],
                                 waitTime: Duration = OrderRequestAwaitTime): MatcherStatusResponse =
      sync(async(m).waitOrderStatusAndAmount(assetPair, orderId, expectedStatus, expectedFilledAmount), waitTime)

    def reservedBalance(sender: PrivateKeyAccount, waitTime: Duration = OrderRequestAwaitTime): Map[String, Long] =
      sync(async(m).reservedBalance(sender), waitTime)

    def tradableBalance(sender: PrivateKeyAccount, assetPair: AssetPair, waitTime: Duration = OrderRequestAwaitTime): Map[String, Long] =
      sync(async(m).tradableBalance(sender, assetPair), waitTime)

    def tradingMarkets(waitTime: Duration = OrderRequestAwaitTime): MarketDataInfo =
      sync(async(m).tradingMarkets(), waitTime)

    def expectIncorrectOrderPlacement(order: Order,
                                      expectedStatusCode: Int,
                                      expectedStatus: String,
                                      waitTime: Duration = OrderRequestAwaitTime): Boolean =
      sync(async(m).expectIncorrectOrderPlacement(order, expectedStatusCode, expectedStatus), waitTime)

<<<<<<< HEAD
    def cancelOrder(sender: PrivateKeyAccount,
                    assetPair: AssetPair,
                    orderId: Option[String],
                    timestamp: Option[Long] = None,
                    waitTime: Duration = OrderRequestAwaitTime): MatcherStatusResponse =
      sync(async(m).cancelOrder(sender, assetPair, orderId, timestamp), waitTime)

    def cancelAllOrders(sender: PrivateKeyAccount,
                        timestamp: Option[Long] = None,
                        waitTime: Duration = OrderRequestAwaitTime): MatcherStatusResponse =
      sync(async(m).cancelAllOrders(sender, timestamp), waitTime)
=======
    def expectCancelRejected(sender: PrivateKeyAccount, assetPair: AssetPair, orderId: String, waitTime: Duration = OrderRequestAwaitTime): Unit =
      Await.result(async(m).expectCancelRejected(sender, assetPair, orderId), waitTime)

    def cancelOrder(sender: Node, assetPair: AssetPair, orderId: String, waitTime: Duration = OrderRequestAwaitTime): MatcherStatusResponse =
      cancelOrder(sender.privateKey, assetPair, orderId, waitTime)

    def cancelOrder(sender: PrivateKeyAccount, assetPair: AssetPair, orderId: String, waitTime: Duration): MatcherStatusResponse =
      Await.result(async(m).cancelOrder(sender, assetPair, orderId), waitTime)

    def cancelOrdersForPair(sender: Node,
                            assetPair: AssetPair,
                            timestamp: Long = System.currentTimeMillis(),
                            waitTime: Duration = OrderRequestAwaitTime): MatcherStatusResponse =
      Await.result(async(m).cancelOrdersForPair(sender, assetPair, timestamp), waitTime)

    def cancelAllOrders(sender: Node,
                        timestamp: Long = System.currentTimeMillis(),
                        waitTime: Duration = OrderRequestAwaitTime): MatcherStatusResponse =
      Await.result(async(m).cancelAllOrders(sender, timestamp), waitTime)
>>>>>>> d8fa8678

    def cancelOrderWithApiKey(orderId: String, waitTime: Duration = OrderRequestAwaitTime): MatcherStatusResponse =
      sync(async(m).cancelOrderWithApiKey(orderId), waitTime)

    def matcherGet(path: String,
                   f: RequestBuilder => RequestBuilder = identity,
                   statusCode: Int = HttpConstants.ResponseStatusCodes.OK_200,
                   waitForStatus: Boolean = false,
                   waitTime: Duration = RequestAwaitTime): Response =
      sync(async(m).matcherGet(path, f, statusCode, waitForStatus), waitTime)

    def matcherGetStatusCode(path: String, statusCode: Int, waitTime: Duration = RequestAwaitTime): MessageMatcherResponse =
      sync(async(m).matcherGetStatusCode(path, statusCode), waitTime)

    def matcherPost[A: Writes](path: String, body: A, waitTime: Duration = RequestAwaitTime): Response =
      sync(async(m).matcherPost(path, body), waitTime)

    def prepareOrder(sender: PrivateKeyAccount,
                     pair: AssetPair,
                     orderType: OrderType,
                     amount: Long,
                     price: Long,
                     version: Byte = 1: Byte,
                     timeToLive: Duration = 30.days - 1.seconds): Order = {
      val creationTime        = System.currentTimeMillis()
      val timeToLiveTimestamp = creationTime + timeToLive.toMillis
      val matcherPublicKey    = m.publicKey
      val unsigned =
        Order(PublicKeyAccount(sender.publicKey),
              matcherPublicKey,
              pair,
              orderType,
              amount,
              price,
              creationTime,
              timeToLiveTimestamp,
              300000,
              Proofs.empty,
              version)
      Order.sign(unsigned, sender)
    }

    def ordersByAddress(sender: PrivateKeyAccount, activeOnly: Boolean, waitTime: Duration = RequestAwaitTime): Seq[OrderbookHistory] =
      sync(async(m).ordersByAddress(sender, activeOnly), waitTime)
  }

}<|MERGE_RESOLUTION|>--- conflicted
+++ resolved
@@ -8,24 +8,20 @@
 import com.wavesplatform.transaction.assets.exchange.{AssetPair, Order, OrderType}
 import org.asynchttpclient.util.HttpConstants
 import org.asynchttpclient.{RequestBuilder, Response}
-<<<<<<< HEAD
 import org.scalatest.{Assertion, Assertions, Matchers}
 import play.api.libs.json.Json.parse
-=======
->>>>>>> d8fa8678
 import play.api.libs.json.{Format, Json, Writes}
 
+import scala.concurrent.duration._
 import scala.concurrent.{Await, Awaitable}
-import scala.concurrent.duration._
 import scala.util.control.NonFatal
 import scala.util.{Failure, Try}
 
-object SyncMatcherHttpApi {
+object SyncMatcherHttpApi extends Assertions {
   case class ErrorMessage(error: Int, message: String)
 
   implicit val errorMessageFormat: Format[ErrorMessage] = Json.format
 
-<<<<<<< HEAD
   case class NotFoundErrorMessage(message: String)
 
   object NotFoundErrorMessage {
@@ -48,39 +44,26 @@
     }
 
   implicit class MatcherNodeExtSync(m: Node) extends Matchers {
-=======
-  implicit class MatcherNodeExtSync(m: Node) {
->>>>>>> d8fa8678
 
     import com.wavesplatform.it.api.AsyncMatcherHttpApi.{MatcherAsyncHttpApi => async}
 
-    private val RequestAwaitTime      = 15.seconds
+    private val RequestAwaitTime      = 30.seconds
     private val OrderRequestAwaitTime = 1.minutes
 
     def orderBook(assetPair: AssetPair): OrderBookResponse =
       sync(async(m).orderBook(assetPair))
 
     def marketStatus(assetPair: AssetPair): MarketStatusResponse =
-<<<<<<< HEAD
-      sync(async(m).marketStatus(assetPair))
+      sync(async(m).marketStatus(assetPair), RequestAwaitTime)
+
+    def deleteOrderBook(assetPair: AssetPair): OrderBookResponse =
+      sync(async(m).deleteOrderBook(assetPair), RequestAwaitTime)
 
     def fullOrderHistory(sender: PrivateKeyAccount): Seq[OrderbookHistory] =
-      sync(async(m).fullOrdersHistory(sender))
-=======
-      Await.result(async(m).marketStatus(assetPair), RequestAwaitTime)
+      sync(async(m).fullOrdersHistory(sender), RequestAwaitTime)
 
-    def deleteOrderBook(assetPair: AssetPair): OrderBookResponse =
-      Await.result(async(m).deleteOrderBook(assetPair), RequestAwaitTime)
-
-    def fullOrderHistory(sender: Node): Seq[OrderbookHistory] =
-      Await.result(async(m).fullOrdersHistory(sender), RequestAwaitTime)
-
-    def orderHistoryByPair(sender: Node, assetPair: AssetPair, activeOnly: Boolean = false): Seq[OrderbookHistory] =
-      Await.result(async(m).orderHistoryByPair(sender, assetPair, activeOnly), RequestAwaitTime)
->>>>>>> d8fa8678
-
-    def orderHistoryByPair(sender: PrivateKeyAccount, assetPair: AssetPair): Seq[OrderbookHistory] =
-      sync(async(m).orderHistoryByPair(sender, assetPair))
+    def orderHistoryByPair(sender: PrivateKeyAccount, assetPair: AssetPair, activeOnly: Boolean = false): Seq[OrderbookHistory] =
+      sync(async(m).orderHistoryByPair(sender, assetPair, activeOnly), RequestAwaitTime)
 
     def activeOrderHistory(sender: PrivateKeyAccount): Seq[OrderbookHistory] =
       sync(async(m).activeOrderHistory(sender))
@@ -131,39 +114,25 @@
                                       waitTime: Duration = OrderRequestAwaitTime): Boolean =
       sync(async(m).expectIncorrectOrderPlacement(order, expectedStatusCode, expectedStatus), waitTime)
 
-<<<<<<< HEAD
+    def expectCancelRejected(sender: PrivateKeyAccount, assetPair: AssetPair, orderId: String, waitTime: Duration = OrderRequestAwaitTime): Unit =
+      sync(async(m).expectCancelRejected(sender, assetPair, orderId), waitTime)
+
     def cancelOrder(sender: PrivateKeyAccount,
                     assetPair: AssetPair,
-                    orderId: Option[String],
-                    timestamp: Option[Long] = None,
+                    orderId: String,
                     waitTime: Duration = OrderRequestAwaitTime): MatcherStatusResponse =
-      sync(async(m).cancelOrder(sender, assetPair, orderId, timestamp), waitTime)
+      sync(async(m).cancelOrder(sender, assetPair, orderId), waitTime)
 
-    def cancelAllOrders(sender: PrivateKeyAccount,
-                        timestamp: Option[Long] = None,
-                        waitTime: Duration = OrderRequestAwaitTime): MatcherStatusResponse =
-      sync(async(m).cancelAllOrders(sender, timestamp), waitTime)
-=======
-    def expectCancelRejected(sender: PrivateKeyAccount, assetPair: AssetPair, orderId: String, waitTime: Duration = OrderRequestAwaitTime): Unit =
-      Await.result(async(m).expectCancelRejected(sender, assetPair, orderId), waitTime)
-
-    def cancelOrder(sender: Node, assetPair: AssetPair, orderId: String, waitTime: Duration = OrderRequestAwaitTime): MatcherStatusResponse =
-      cancelOrder(sender.privateKey, assetPair, orderId, waitTime)
-
-    def cancelOrder(sender: PrivateKeyAccount, assetPair: AssetPair, orderId: String, waitTime: Duration): MatcherStatusResponse =
-      Await.result(async(m).cancelOrder(sender, assetPair, orderId), waitTime)
-
-    def cancelOrdersForPair(sender: Node,
+    def cancelOrdersForPair(sender: PrivateKeyAccount,
                             assetPair: AssetPair,
                             timestamp: Long = System.currentTimeMillis(),
                             waitTime: Duration = OrderRequestAwaitTime): MatcherStatusResponse =
-      Await.result(async(m).cancelOrdersForPair(sender, assetPair, timestamp), waitTime)
+      sync(async(m).cancelOrdersForPair(sender, assetPair, timestamp), waitTime)
 
-    def cancelAllOrders(sender: Node,
+    def cancelAllOrders(sender: PrivateKeyAccount,
                         timestamp: Long = System.currentTimeMillis(),
                         waitTime: Duration = OrderRequestAwaitTime): MatcherStatusResponse =
-      Await.result(async(m).cancelAllOrders(sender, timestamp), waitTime)
->>>>>>> d8fa8678
+      sync(async(m).cancelAllOrders(sender, timestamp), waitTime)
 
     def cancelOrderWithApiKey(orderId: String, waitTime: Duration = OrderRequestAwaitTime): MatcherStatusResponse =
       sync(async(m).cancelOrderWithApiKey(orderId), waitTime)
