package com.wavesplatform.state

import com.typesafe.config.ConfigFactory
import com.wavesplatform.account.{Address, PrivateKeyAccount}
import com.wavesplatform.block.Block
import com.wavesplatform.common.utils.EitherExt2
import com.wavesplatform.database.LevelDBWriter
import com.wavesplatform.db.DBCacheSettings
import com.wavesplatform.lagonaki.mocks.TestBlock
import com.wavesplatform.settings.{TestFunctionalitySettings, WavesSettings, loadConfig}
import com.wavesplatform.state.diffs.ENOUGH_AMT
import com.wavesplatform.transaction.transfer.{TransferTransaction, TransferTransactionV1}
import com.wavesplatform.transaction.{GenesisTransaction, Transaction}
import com.wavesplatform.utils.Time
import com.wavesplatform.{NTPTime, RequestGen, WithDB}
import org.scalacheck.Gen
import org.scalatest.{FreeSpec, Matchers}

class BlockchainUpdaterImplSpec extends FreeSpec with Matchers with WithDB with RequestGen with NTPTime with DBCacheSettings {

  def baseTest(gen: Time => Gen[(PrivateKeyAccount, Seq[Block])])(f: (BlockchainUpdaterImpl, PrivateKeyAccount) => Unit): Unit = {
<<<<<<< HEAD
    val defaultWriter = new LevelDBWriter(db, TestFunctionalitySettings.Stub, maxCacheSize, 2000, 120 * 60 * 1000)
=======
    val defaultWriter = new LevelDBWriter(db, ignorePortfolioChanged, TestFunctionalitySettings.Stub, 100000, 2000, 120 * 60 * 1000)
>>>>>>> ea14154b
    val settings      = WavesSettings.fromConfig(loadConfig(ConfigFactory.load()))
    val bcu           = new BlockchainUpdaterImpl(defaultWriter, ignorePortfolioChanged, settings, ntpTime)
    try {
      val (account, blocks) = gen(ntpTime).sample.get

      blocks.foreach { block =>
        bcu.processBlock(block).explicitGet()
      }

      bcu.shutdown()
      f(bcu, account)
    } finally {
      bcu.shutdown()
      db.close()
    }
  }

  def createTransfer(master: PrivateKeyAccount, recipient: Address, ts: Long): TransferTransaction = {
    TransferTransactionV1
      .selfSigned(None, master, recipient, ENOUGH_AMT / 5, ts, None, 1000000, Array.emptyByteArray)
      .explicitGet()
  }

  "addressTransactions" - {
    def preconditions(ts: Long): Gen[(PrivateKeyAccount, List[Block])] = {
      for {
        master    <- accountGen
        recipient <- accountGen
        genesisBlock = TestBlock
          .create(ts, Seq(GenesisTransaction.create(master, ENOUGH_AMT, ts).explicitGet()))
        b1 = TestBlock
          .create(
            ts + 10,
            genesisBlock.uniqueId,
            Seq(
              createTransfer(master, recipient.toAddress, ts + 1),
              createTransfer(master, recipient.toAddress, ts + 2),
              createTransfer(recipient, master.toAddress, ts + 3),
              createTransfer(master, recipient.toAddress, ts + 4),
              createTransfer(master, recipient.toAddress, ts + 5)
            )
          )
        b2 = TestBlock.create(
          ts + 20,
          b1.uniqueId,
          Seq(
            createTransfer(master, recipient.toAddress, ts + 11),
            createTransfer(recipient, master.toAddress, ts + 12),
            createTransfer(recipient, master.toAddress, ts + 13),
            createTransfer(recipient, master.toAddress, ts + 14)
          )
        )
      } yield (master, List(genesisBlock, b1, b2))
    }

    "correctly applies transaction type filter" in {
      baseTest(time => preconditions(time.correctedTime())) { (writer, account) =>
        val txs = writer
          .addressTransactions(account.toAddress, Set(GenesisTransaction.typeId), 10, None)
          .explicitGet()

        txs.length shouldBe 1
      }
    }

    "return Left if fromId argument is a non-existent transaction" in {
      baseTest(time => preconditions(time.correctedTime())) { (updater, account) =>
        val nonExistentTxId = GenesisTransaction.create(account, ENOUGH_AMT, 1).explicitGet().id()

        val txs = updater
          .addressTransactions(account.toAddress, Set(TransferTransactionV1.typeId), 3, Some(nonExistentTxId))

        txs shouldBe Left(s"Transaction $nonExistentTxId does not exist")
      }
    }

    "without pagination" in {
      baseTest(time => preconditions(time.correctedTime())) { (updater, account) =>
        val txs = updater
          .addressTransactions(account.toAddress, Set(TransferTransactionV1.typeId), 10, None)
          .explicitGet()

        val ordering = Ordering
          .by[(Int, Transaction), (Int, Long)]({ case (h, t) => (-h, -t.timestamp) })

        txs.length shouldBe 9
        txs.sorted(ordering) shouldEqual txs
      }
    }

    "with pagination" - {
      val LIMIT = 8
      def paginationTest(firstPageLength: Int): Unit = {
        baseTest(time => preconditions(time.correctedTime())) { (updater, account) =>
          // using pagination
          val firstPage = updater
            .addressTransactions(account.toAddress, Set(TransferTransactionV1.typeId), firstPageLength, None)
            .explicitGet()

          val rest = updater
            .addressTransactions(account.toAddress, Set(TransferTransactionV1.typeId), LIMIT - firstPageLength, Some(firstPage.last._2.id()))
            .explicitGet()

          // without pagination
          val txs = updater
            .addressTransactions(account.toAddress, Set(TransferTransactionV1.typeId), LIMIT, None)
            .explicitGet()

          (firstPage ++ rest) shouldBe txs
        }
      }

      "after txs is in the middle of ngState" in paginationTest(3)
      "after txs is the last of ngState" in paginationTest(4)
      "after txs is in levelDb" in paginationTest(6)
    }
  }

}<|MERGE_RESOLUTION|>--- conflicted
+++ resolved
@@ -19,11 +19,7 @@
 class BlockchainUpdaterImplSpec extends FreeSpec with Matchers with WithDB with RequestGen with NTPTime with DBCacheSettings {
 
   def baseTest(gen: Time => Gen[(PrivateKeyAccount, Seq[Block])])(f: (BlockchainUpdaterImpl, PrivateKeyAccount) => Unit): Unit = {
-<<<<<<< HEAD
-    val defaultWriter = new LevelDBWriter(db, TestFunctionalitySettings.Stub, maxCacheSize, 2000, 120 * 60 * 1000)
-=======
-    val defaultWriter = new LevelDBWriter(db, ignorePortfolioChanged, TestFunctionalitySettings.Stub, 100000, 2000, 120 * 60 * 1000)
->>>>>>> ea14154b
+    val defaultWriter = new LevelDBWriter(db, ignorePortfolioChanged, TestFunctionalitySettings.Stub, maxCacheSize, 2000, 120 * 60 * 1000)
     val settings      = WavesSettings.fromConfig(loadConfig(ConfigFactory.load()))
     val bcu           = new BlockchainUpdaterImpl(defaultWriter, ignorePortfolioChanged, settings, ntpTime)
     try {
