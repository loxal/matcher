--- conflicted
+++ resolved
@@ -7,10 +7,7 @@
 import com.wavesplatform.matcher.market.MatcherActor.SaveSnapshot
 import com.wavesplatform.matcher.market.OrderBookActor._
 import com.wavesplatform.matcher.model.Events.{Event, ExchangeTransactionCreated, OrderAdded}
-<<<<<<< HEAD
-=======
 import com.wavesplatform.matcher.model.ExchangeTransactionCreator.CreateTransaction
->>>>>>> 25ce89d3
 import com.wavesplatform.matcher.model.MatcherModel.{Level, Price}
 import com.wavesplatform.matcher.model._
 import com.wavesplatform.matcher.queue.{QueueEvent, QueueEventWithMeta}
@@ -26,22 +23,14 @@
 
 import scala.annotation.tailrec
 
-<<<<<<< HEAD
-class OrderBookActor(parent: ActorRef,
+class OrderBookActor(owner: ActorRef,
                      addressActor: ActorRef,
-=======
-class OrderBookActor(owner: ActorRef,
->>>>>>> 25ce89d3
                      assetPair: AssetPair,
                      updateSnapshot: OrderBook => Unit,
                      updateMarketStatus: MarketStatus => Unit,
                      broadcastTx: ExchangeTransaction => Unit,
                      settings: MatcherSettings,
-<<<<<<< HEAD
-                     createTransaction: (LimitOrder, LimitOrder) => Either[ValidationError, ExchangeTransaction],
-=======
                      createTransaction: CreateTransaction,
->>>>>>> 25ce89d3
                      time: Time)
     extends PersistentActor
     with ScorexLogging {
@@ -81,7 +70,7 @@
             orderBook.asks.values
               .++(orderBook.bids.values)
               .flatten
-              .foreach(x => context.system.eventStream.publish(Events.OrderCanceled(x, unmatchable = false)))
+              .foreach(x => publishEvent(Events.OrderCanceled(x, unmatchable = false)))
             context.stop(self)
         }
       }
@@ -98,39 +87,11 @@
       savingSnapshot = None
       log.error(s"Failed to save snapshot: $metadata", reason)
 
-<<<<<<< HEAD
-    case _: DeleteOrderBookRequest =>
-      updateSnapshot(OrderBook.empty)
-      orderBook.asks.values
-        .++(orderBook.bids.values)
-        .flatten
-        .foreach { x =>
-          log.trace(s"Deleting order book: cancel ${x.order.id()}")
-          publishEvent(Events.OrderCanceled(x, unmatchable = false))
-        }
-      deleteMessages(lastSequenceNr)
-      deleteSnapshots(SnapshotSelectionCriteria.Latest)
-      sender() ! Status.Success(0)
-      context.stop(self)
-
-    case DeleteSnapshotsSuccess(criteria) =>
-      log.debug(s"$persistenceId DeleteSnapshotsSuccess with $criteria")
-
-    case DeleteSnapshotsFailure(criteria, cause) =>
-      log.error(s"$persistenceId DeleteSnapshotsFailure with $criteria, reason: $cause")
-
-    case DeleteMessagesSuccess(toSequenceNr) =>
-      log.debug(s"$persistenceId DeleteMessagesSuccess up to $toSequenceNr")
-
-    case DeleteMessagesFailure(cause: Throwable, toSequenceNr: Long) =>
-      log.error(s"$persistenceId DeleteMessagesFailure up to $toSequenceNr, reason: $cause")
-=======
     case SaveSnapshot =>
       if (savingSnapshot.isEmpty) {
         savingSnapshot = Some(lastProcessedOffset)
         saveSnapshot()
       }
->>>>>>> 25ce89d3
   }
 
   private def readOnlyCommands: Receive = {
@@ -234,14 +195,7 @@
         (None, None)
 
       case event @ Events.OrderExecuted(o, c) =>
-<<<<<<< HEAD
-        (for {
-          tx <- createTransaction(o, c)
-          _  <- utx.putIfNew(tx)
-        } yield tx) match {
-=======
-        createTransaction(event, eventWithMeta.timestamp) match {
->>>>>>> 25ce89d3
+        createTransaction(o, c, eventWithMeta.timestamp) match {
           case Right(tx) =>
             broadcastTx(tx)
             processEvent(event)
@@ -283,13 +237,6 @@
   override def receiveCommand: Receive = fullCommands
 
   override def receiveRecover: Receive = {
-<<<<<<< HEAD
-    case evt: Event =>
-      applyEvent(evt)
-      publishEvent(evt)
-
-=======
->>>>>>> 25ce89d3
     case RecoveryCompleted =>
       updateSnapshot(orderBook)
       owner ! OrderBookSnapshotUpdated(assetPair, lastProcessedOffset)
@@ -312,18 +259,12 @@
     super.preRestart(reason, message)
   }
 
-<<<<<<< HEAD
   private def publishEvent(e: Event): Unit = {
     addressActor ! e
     context.system.eventStream.publish(e)
   }
 
-  override def postStop(): Unit = {
-    cleanupCancellable.cancel()
-  }
-=======
   private def saveSnapshot(): Unit = saveSnapshot(Snapshot(lastProcessedOffset, orderBook))
->>>>>>> 25ce89d3
 }
 
 object OrderBookActor {
@@ -334,16 +275,9 @@
             updateMarketStatus: MarketStatus => Unit,
             broadcastTx: ExchangeTransaction => Unit,
             settings: MatcherSettings,
-<<<<<<< HEAD
-            createTransaction: (LimitOrder, LimitOrder) => Either[ValidationError, ExchangeTransaction],
-            time: Time): Props =
-    Props(
-      new OrderBookActor(parent, addressActor, assetPair, updateSnapshot, updateMarketStatus, utx, allChannels, settings, createTransaction, time))
-=======
             createTransaction: CreateTransaction,
             time: Time): Props =
-    Props(new OrderBookActor(parent, assetPair, updateSnapshot, updateMarketStatus, broadcastTx, settings, createTransaction, time))
->>>>>>> 25ce89d3
+    Props(new OrderBookActor(parent, addressActor, assetPair, updateSnapshot, updateMarketStatus, broadcastTx, settings, createTransaction, time))
 
   def name(assetPair: AssetPair): String = assetPair.toString
 
