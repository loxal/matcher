package com.wavesplatform.settings

import com.typesafe.config.Config
import com.wavesplatform.network.InvalidBlockStorageImpl.InvalidBlockStorageSettings
import com.wavesplatform.settings.SynchronizationSettings._
import net.ceedubs.ficus.Ficus._
import net.ceedubs.ficus.readers.ArbitraryTypeReader._
import net.ceedubs.ficus.readers.ValueReader

import scala.concurrent.duration.FiniteDuration

case class SynchronizationSettings(maxRollback: Int,
                                   maxChainLength: Int,
                                   synchronizationTimeout: FiniteDuration,
                                   scoreTTL: FiniteDuration,
                                   maxBaseTargetOpt: Option[Long],
                                   invalidBlocksStorage: InvalidBlockStorageSettings,
                                   microBlockSynchronizer: MicroblockSynchronizerSettings,
                                   historyReplierSettings: HistoryReplierSettings,
                                   utxSynchronizerSettings: UtxSynchronizerSettings)

object SynchronizationSettings {
  case class MicroblockSynchronizerSettings(waitResponseTimeout: FiniteDuration,
                                            processedMicroBlocksCacheTimeout: FiniteDuration,
                                            invCacheTimeout: FiniteDuration)

  case class HistoryReplierSettings(maxMicroBlockCacheSize: Int, maxBlockCacheSize: Int)

<<<<<<< HEAD
  case class UtxSynchronizerSettings(networkTxCacheSize: Int,
                                     networkTxCacheTime: FiniteDuration,
                                     maxBufferSize: Int,
                                     maxBufferTime: FiniteDuration,
                                     parallelism: Int,
                                     maxThreads: Int,
                                     maxQueueSize: Int)

  val configPath: String = "waves.synchronization"

  def fromConfig(config: Config): SynchronizationSettings = {
    val maxRollback             = config.as[Int](s"$configPath.max-rollback")
    val maxChainLength          = config.as[Int](s"$configPath.max-chain-length")
    val synchronizationTimeout  = config.as[FiniteDuration](s"$configPath.synchronization-timeout")
    val scoreTTL                = config.as[FiniteDuration](s"$configPath.score-ttl")
    val maxBaseTargetOpt        = config.as[Option[Long]](s"$configPath.max-base-target")
    val invalidBlocksStorage    = config.as[InvalidBlockStorageSettings](s"$configPath.invalid-blocks-storage")
    val microBlockSynchronizer  = config.as[MicroblockSynchronizerSettings](s"$configPath.micro-block-synchronizer")
    val historyReplierSettings  = config.as[HistoryReplierSettings](s"$configPath.history-replier")
    val utxSynchronizerSettings = config.as[UtxSynchronizerSettings](s"$configPath.utx-synchronizer")
=======
  case class UtxSynchronizerSettings(networkTxCacheSize: Int, maxBufferSize: Int, maxBufferTime: FiniteDuration)

  implicit val synchronizationSettingsValueReader: ValueReader[SynchronizationSettings] =
    (cfg, path) => fromConfig(cfg.getConfig(path))

  private[this] def fromConfig(config: Config): SynchronizationSettings = {
    val maxRollback             = config.as[Int]("max-rollback")
    val maxChainLength          = config.as[Int]("max-chain-length")
    val synchronizationTimeout  = config.as[FiniteDuration]("synchronization-timeout")
    val scoreTTL                = config.as[FiniteDuration]("score-ttl")
    val maxBaseTargetOpt        = config.as[Option[Long]]("max-base-target")
    val invalidBlocksStorage    = config.as[InvalidBlockStorageSettings]("invalid-blocks-storage")
    val microBlockSynchronizer  = config.as[MicroblockSynchronizerSettings]("micro-block-synchronizer")
    val historyReplierSettings  = config.as[HistoryReplierSettings]("history-replier")
    val utxSynchronizerSettings = config.as[UtxSynchronizerSettings]("utx-synchronizer")
>>>>>>> 30d33c26

    SynchronizationSettings(
      maxRollback,
      maxChainLength,
      synchronizationTimeout,
      scoreTTL,
      maxBaseTargetOpt,
      invalidBlocksStorage,
      microBlockSynchronizer,
      historyReplierSettings,
      utxSynchronizerSettings
    )
  }
}<|MERGE_RESOLUTION|>--- conflicted
+++ resolved
@@ -1,11 +1,7 @@
 package com.wavesplatform.settings
 
-import com.typesafe.config.Config
 import com.wavesplatform.network.InvalidBlockStorageImpl.InvalidBlockStorageSettings
 import com.wavesplatform.settings.SynchronizationSettings._
-import net.ceedubs.ficus.Ficus._
-import net.ceedubs.ficus.readers.ArbitraryTypeReader._
-import net.ceedubs.ficus.readers.ValueReader
 
 import scala.concurrent.duration.FiniteDuration
 
@@ -16,8 +12,8 @@
                                    maxBaseTargetOpt: Option[Long],
                                    invalidBlocksStorage: InvalidBlockStorageSettings,
                                    microBlockSynchronizer: MicroblockSynchronizerSettings,
-                                   historyReplierSettings: HistoryReplierSettings,
-                                   utxSynchronizerSettings: UtxSynchronizerSettings)
+                                   historyReplier: HistoryReplierSettings,
+                                   utxSynchronizer: UtxSynchronizerSettings)
 
 object SynchronizationSettings {
   case class MicroblockSynchronizerSettings(waitResponseTimeout: FiniteDuration,
@@ -26,55 +22,10 @@
 
   case class HistoryReplierSettings(maxMicroBlockCacheSize: Int, maxBlockCacheSize: Int)
 
-<<<<<<< HEAD
   case class UtxSynchronizerSettings(networkTxCacheSize: Int,
-                                     networkTxCacheTime: FiniteDuration,
                                      maxBufferSize: Int,
                                      maxBufferTime: FiniteDuration,
                                      parallelism: Int,
                                      maxThreads: Int,
                                      maxQueueSize: Int)
-
-  val configPath: String = "waves.synchronization"
-
-  def fromConfig(config: Config): SynchronizationSettings = {
-    val maxRollback             = config.as[Int](s"$configPath.max-rollback")
-    val maxChainLength          = config.as[Int](s"$configPath.max-chain-length")
-    val synchronizationTimeout  = config.as[FiniteDuration](s"$configPath.synchronization-timeout")
-    val scoreTTL                = config.as[FiniteDuration](s"$configPath.score-ttl")
-    val maxBaseTargetOpt        = config.as[Option[Long]](s"$configPath.max-base-target")
-    val invalidBlocksStorage    = config.as[InvalidBlockStorageSettings](s"$configPath.invalid-blocks-storage")
-    val microBlockSynchronizer  = config.as[MicroblockSynchronizerSettings](s"$configPath.micro-block-synchronizer")
-    val historyReplierSettings  = config.as[HistoryReplierSettings](s"$configPath.history-replier")
-    val utxSynchronizerSettings = config.as[UtxSynchronizerSettings](s"$configPath.utx-synchronizer")
-=======
-  case class UtxSynchronizerSettings(networkTxCacheSize: Int, maxBufferSize: Int, maxBufferTime: FiniteDuration)
-
-  implicit val synchronizationSettingsValueReader: ValueReader[SynchronizationSettings] =
-    (cfg, path) => fromConfig(cfg.getConfig(path))
-
-  private[this] def fromConfig(config: Config): SynchronizationSettings = {
-    val maxRollback             = config.as[Int]("max-rollback")
-    val maxChainLength          = config.as[Int]("max-chain-length")
-    val synchronizationTimeout  = config.as[FiniteDuration]("synchronization-timeout")
-    val scoreTTL                = config.as[FiniteDuration]("score-ttl")
-    val maxBaseTargetOpt        = config.as[Option[Long]]("max-base-target")
-    val invalidBlocksStorage    = config.as[InvalidBlockStorageSettings]("invalid-blocks-storage")
-    val microBlockSynchronizer  = config.as[MicroblockSynchronizerSettings]("micro-block-synchronizer")
-    val historyReplierSettings  = config.as[HistoryReplierSettings]("history-replier")
-    val utxSynchronizerSettings = config.as[UtxSynchronizerSettings]("utx-synchronizer")
->>>>>>> 30d33c26
-
-    SynchronizationSettings(
-      maxRollback,
-      maxChainLength,
-      synchronizationTimeout,
-      scoreTTL,
-      maxBaseTargetOpt,
-      invalidBlocksStorage,
-      microBlockSynchronizer,
-      historyReplierSettings,
-      utxSynchronizerSettings
-    )
-  }
 }