--- conflicted
+++ resolved
@@ -274,17 +274,40 @@
     compiler.ContractCompiler(ctx, expr) shouldBe 'right
   }
 
-<<<<<<< HEAD
+  property("contract compilation fails if functions has the same name") {
+    val ctx = Monoid.combine(compilerContext, WavesContext.build(StdLibVersion.V3, Common.emptyBlockchainEnvironment(), false).compilerContext)
+    val expr = {
+      val script =
+        """
+          |
+          |@Callable(i)
+          |func sameName() = {
+          |   WriteSet(List(DataEntry("a", "a")))
+          |}
+          |
+          |@Callable(i)
+          |func sameName() = {
+          |   WriteSet(List(DataEntry("b", "b")))
+          |}
+          |
+          |@Verifier(i)
+          |func sameName() = {
+          |   true
+          |}
+          |
+        """.stripMargin
+      Parser.parseContract(script).get.value
+    }
+    compiler.ContractCompiler(ctx, expr) should produce("Contract functions must have unique names")
+  }
+}
+
   property("contract compilation fails if declaration and annotation bindings has the same name") {
-=======
-  property("contract compilation fails if functions has the same name") {
->>>>>>> b70f3e61
-    val ctx = Monoid.combine(compilerContext, WavesContext.build(StdLibVersion.V3, Common.emptyBlockchainEnvironment(), false).compilerContext)
-    val expr = {
-      val script =
-        """
-          |
-<<<<<<< HEAD
+    val ctx = Monoid.combine(compilerContext, WavesContext.build(StdLibVersion.V3, Common.emptyBlockchainEnvironment(), false).compilerContext)
+    val expr = {
+      val script =
+        """
+          |
           |let x = 42
           |
           |@Callable(x)
@@ -329,30 +352,11 @@
           |@Callable(i)
           |func some(x: Int) = {
           |    WriteSet(List(DataEntry("a", "a")))
-=======
-          |@Callable(i)
-          |func sameName() = {
-          |   WriteSet(List(DataEntry("a", "a")))
-          |}
-          |
-          |@Callable(i)
-          |func sameName() = {
-          |   WriteSet(List(DataEntry("b", "b")))
-          |}
-          |
-          |@Verifier(i)
-          |func sameName() = {
-          |   true
->>>>>>> b70f3e61
-          |}
-          |
-        """.stripMargin
-      Parser.parseContract(script).get.value
-    }
-<<<<<<< HEAD
+          |}
+          |
+        """.stripMargin
+      Parser.parseContract(script).get.value
+    }
     compiler.ContractCompiler(ctx, expr) shouldBe 'right
-=======
-    compiler.ContractCompiler(ctx, expr) should produce("Contract functions must have unique names")
->>>>>>> b70f3e61
   }
 }