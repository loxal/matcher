--- conflicted
+++ resolved
@@ -67,11 +67,7 @@
     val f = for {
       blacklistBefore <- node.blacklistedPeers
       _ <- node.sendByNetwork(RawBytes(TransactionMessageSpec.messageCode, "foobar".getBytes(StandardCharsets.UTF_8)))
-<<<<<<< HEAD
-      _ <- node.waitFor[Seq[String]](_.blacklistedPeers, _.size > blacklistBefore.size, 500.millis)
-=======
       _ <- node.waitFor[Seq[BlacklistedPeer]](_.blacklistedPeers, _.size > blacklistBefore.size, 500.millis)
->>>>>>> 69514d46
     } yield ()
     Await.result(f, 60.seconds)
   }
