--- conflicted
+++ resolved
@@ -14,11 +14,7 @@
 
 resolvers += "SonaType" at "https://oss.sonatype.org/content/groups/public"
 
-<<<<<<< HEAD
 val modulesVersion = "1.5.0-SNAPSHOT"
-=======
-val scorexVersion = "1.4.6"
->>>>>>> f32ab044
 
 libraryDependencies ++= Seq(
   "com.wavesplatform" %% "scorex-basics" % scorexVersion,
@@ -32,7 +28,6 @@
   "org.scalamock" %% "scalamock-scalatest-support" % "3.2.2" % "test"
 )
 
-<<<<<<< HEAD
 val akkaV       = "2.+"
 lazy val addAkkaLibs = Seq(
   "com.typesafe.akka" %% "akka-persistence" % akkaV,
@@ -45,14 +40,6 @@
 
 libraryDependencies ++= addAkkaLibs
 
-
-//assembly settings
-assemblyJarName in assembly := "waves.jar"
-
-test in assembly := {}
-
-=======
->>>>>>> f32ab044
 fork in ThisBuild := true
 fork in Test := false
 parallelExecution in ThisBuild := false