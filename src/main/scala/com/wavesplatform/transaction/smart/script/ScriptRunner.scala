package com.wavesplatform.transaction.smart.script

import cats.implicits._
import com.wavesplatform.account.AddressScheme
import com.wavesplatform.lang.v1.compiler.Terms.EVALUATED
import com.wavesplatform.lang.v1.evaluator.EvaluatorV1
import com.wavesplatform.lang._
import com.wavesplatform.lang.contract.Contract
import com.wavesplatform.lang.v1.evaluator._
import com.wavesplatform.lang.v1.compiler.Terms.{FALSE, TRUE}
import com.wavesplatform.state._
import com.wavesplatform.transaction.{Authorized, Proven, Transaction}
import com.wavesplatform.transaction.assets.exchange.Order
import com.wavesplatform.transaction.smart.{BlockchainContext, RealTransactionWrapper, Verifier}
import com.wavesplatform.transaction.smart.script.v1.ExprScript.ExprScriprImpl
import monix.eval.Coeval
import shapeless._

object ScriptRunner {

  def apply(height: Int,
            in: Transaction :+: Order :+: CNil,
            blockchain: Blockchain,
            script: Script,
            isTokenScript: Boolean): (Log, Either[ExecutionError, EVALUATED]) = {
    script match {
      case s: ExprScriprImpl =>
        val ctx = BlockchainContext.build(
          script.version,
          AddressScheme.current.chainId,
          Coeval.evalOnce(in),
          Coeval.evalOnce(height),
          blockchain,
          isTokenScript
        )
        EvaluatorV1.applywithLogging[EVALUATED](ctx, s.expr)
      case ContractScript.ContractScript(_, Contract(_, _, Some(vf))) =>
        val ctx = BlockchainContext.build(
          script.version,
          AddressScheme.current.chainId,
          Coeval.evalOnce(in),
          Coeval.evalOnce(height),
          blockchain,
          isTokenScript
        )
        val evalContract = in.eliminate(t => ContractEvaluator.verify(vf, RealTransactionWrapper.apply(t)),
                                        _.eliminate(t => ContractEvaluator.verify(vf, RealTransactionWrapper.ord(t)), ???))
        EvaluatorV1.evalWithLogging(ctx, evalContract)

<<<<<<< HEAD
      case ContractScript(_, Contract(_, _, None)) =>
        val t: Proven with Authorized = in.eliminate(_.asInstanceOf[Proven with Authorized], _.eliminate(_.asInstanceOf[Proven with Authorized], ???))
=======
      case ContractScript.ContractScript(_, Contract(_, _, None)) =>
        val t: Proven with Authorized = in.eliminate(_.asInstanceOf[Proven with Authorized], _.eliminate(???, ???))
>>>>>>> 7d2a21df
        (List.empty, Verifier.verifyAsEllipticCurveSignature[Proven with Authorized](t) match {
          case Right(_) => Right(TRUE)
          case Left(_)  => Right(FALSE)
        })
      case _ => (List.empty, "Unsupported script version".asLeft[EVALUATED])
    }
  }
}<|MERGE_RESOLUTION|>--- conflicted
+++ resolved
@@ -47,13 +47,8 @@
                                         _.eliminate(t => ContractEvaluator.verify(vf, RealTransactionWrapper.ord(t)), ???))
         EvaluatorV1.evalWithLogging(ctx, evalContract)
 
-<<<<<<< HEAD
-      case ContractScript(_, Contract(_, _, None)) =>
+      case ContractScript.ContractScript(_, Contract(_, _, None)) =>
         val t: Proven with Authorized = in.eliminate(_.asInstanceOf[Proven with Authorized], _.eliminate(_.asInstanceOf[Proven with Authorized], ???))
-=======
-      case ContractScript.ContractScript(_, Contract(_, _, None)) =>
-        val t: Proven with Authorized = in.eliminate(_.asInstanceOf[Proven with Authorized], _.eliminate(???, ???))
->>>>>>> 7d2a21df
         (List.empty, Verifier.verifyAsEllipticCurveSignature[Proven with Authorized](t) match {
           case Right(_) => Right(TRUE)
           case Left(_)  => Right(FALSE)
