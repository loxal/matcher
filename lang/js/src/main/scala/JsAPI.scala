--- conflicted
+++ resolved
@@ -46,9 +46,9 @@
   }
 
   val wavesContext = WavesContext.build(new Environment {
-    override def height: Int                                                                                     = ???
-    override def networkByte: Byte                                                                               = ???
-    override def inputEntity: Tx :+: Ord :+: CNil                                                                = ???
+    override def height: Int                                                                                     = 0
+    override def networkByte: Byte                                                                               = 1: Byte
+    override def inputEntity: Tx :+: Ord :+: CNil                                                                = null
     override def transactionById(id: Array[Byte]): Option[Tx]                                                    = ???
     override def transactionHeightById(id: Array[Byte]): Option[Int]                                             = ???
     override def data(addressOrAlias: Recipient, key: String, dataType: DataType): Option[Any]                   = ???
@@ -96,25 +96,6 @@
   @JSExportTopLevel("compile")
   def compile(input: String): js.Dynamic = {
 
-<<<<<<< HEAD
-    val wavesContext = WavesContext.build(new Environment {
-      override def height: Int                                                                                     = 0
-      override def networkByte: Byte                                                                               = 1: Byte
-      override def inputEntity: Tx :+: Ord :+: CNil                                                                = null
-      override def transactionById(id: Array[Byte]): Option[Tx]                                                    = ???
-      override def transactionHeightById(id: Array[Byte]): Option[Int]                                             = ???
-      override def data(addressOrAlias: Recipient, key: String, dataType: DataType): Option[Any]                   = ???
-      override def accountBalanceOf(addressOrAlias: Recipient, assetId: Option[Array[Byte]]): Either[String, Long] = ???
-      override def resolveAlias(name: String): Either[String, Recipient.Address]                                   = ???
-    })
-
-    //comment
-    val cryptoContext = CryptoContext.build(Global)
-
-    val compilerContext = Monoid.combineAll(Seq(PureContext.ctx, cryptoContext, wavesContext)).compilerContext
-
-=======
->>>>>>> 7b49e8da
     def hash(m: Array[Byte]) = Global.keccak256(Global.blake2b256(m))
 
     def serialize(expr: EXPR): Either[String, Array[Byte]] = {
