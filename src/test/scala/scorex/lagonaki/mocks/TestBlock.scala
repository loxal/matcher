--- conflicted
+++ resolved
@@ -11,16 +11,10 @@
 
 object TestBlock {
   def apply(txs: Seq[Transaction], signer: PublicKeyAccount = new PublicKeyAccount(Array.fill(32)(0))) = Block(
-<<<<<<< HEAD
-    txs.map(_.timestamp).max,
+    Try(txs.map(_.timestamp).max).getOrElse(0),
     0,
     Array.fill(SignatureLength)(0: Byte),
     SignerData(signer, Array.fill(EllipticCurveImpl.SignatureLength)(0)),
     NxtLikeConsensusBlockData(1L, Array.fill(SignatureLength)(0: Byte)),
     txs)
-=======
-    Try(txs.map(_.timestamp).max).getOrElse(0), 0,
-    Array.fill(SignatureLength)(0: Byte), SignerData(signer, Array.fill(EllipticCurveImpl.SignatureLength)(0)),
-    NxtLikeConsensusBlockData(1L, Array.fill(SignatureLength)(0: Byte)), txs)
->>>>>>> 21333ac4
 }