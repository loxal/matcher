--- conflicted
+++ resolved
@@ -1,13 +1,9 @@
 package com.wavesplatform.http
 
-<<<<<<< HEAD
+import com.wavesplatform.TestWallet
 import com.wavesplatform.http.ApiMarshallers._
 import com.wavesplatform.state2.{LeaseInfo, Portfolio}
 import com.wavesplatform.state2.reader.StateReader
-=======
-import com.wavesplatform.TestWallet
-import com.wavesplatform.http.ApiMarshallers._
->>>>>>> 77db0d90
 import org.scalacheck.Gen
 import org.scalamock.scalatest.PathMockFactory
 import org.scalatest.prop.PropertyChecks
@@ -15,11 +11,7 @@
 import scorex.api.http.{AddressApiRoute, ApiKeyNotValid, InvalidMessage}
 import scorex.crypto.EllipticCurveImpl
 import scorex.crypto.encode.Base58
-<<<<<<< HEAD
 import scorex.wallet.Wallet
-=======
-import scorex.transaction.State
->>>>>>> 77db0d90
 
 class AddressRouteSpec
   extends RouteSpec("/addresses")
@@ -142,32 +134,6 @@
   routePath("/verifyText/{address}") in testVerify("verifyText", false)
   routePath("/verify/{address}") in testVerify("verify", true)
 
-<<<<<<< HEAD
-=======
-  routePath("/balance/{address}/{confirmations}") in {
-    val gen = for {
-      address <- Gen.oneOf(allAddresses).label("address")
-      confirmations <- Gen.choose(1, Int.MaxValue).label("confirmations")
-      balances <- Gen.choose(1L, Long.MaxValue).label("balance")
-    } yield (address, confirmations, balances)
-
-    forAll(gen) {
-      case (address, confirmations, balances) =>
-        allAddresses should contain (address)
-
-        val m = mock[State]
-        (m.balanceWithConfirmations _).expects(*, confirmations).returning(balances).once()
-        val r = AddressApiRoute(restAPISettings, testWallet, m).route
-
-        Get(routePath(s"/balance/$address/$confirmations")) ~> r ~> check {
-          val b = responseAs[AddressApiRoute.Balance]
-          b.balance shouldEqual balances
-          b.confirmations shouldEqual confirmations
-        }
-    }
-  }
-
->>>>>>> 77db0d90
   routePath("") in {
     Post(routePath("")) ~> route should produce(ApiKeyNotValid)
     Post(routePath("")) ~> api_key(apiKey) ~> route ~> check {
