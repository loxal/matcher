import org.portablescala.sbtplatformdeps.PlatformDepsPlugin.autoImport._
import sbt.Keys._
import sbt._

object Dependencies {

  def akkaModule(module: String): ModuleID = "com.typesafe.akka" %% s"akka-$module" % "2.5.20"

  private def swaggerModule(module: String)                = "io.swagger.core.v3"            % s"swagger-$module" % "2.0.5"
  private def akkaHttpModule(module: String)               = "com.typesafe.akka"             %% module            % "10.1.8"
  private def nettyModule(module: String)                  = "io.netty"                      % s"netty-$module"   % "4.1.33.Final"
  private def kamonModule(module: String, v: String)       = "io.kamon"                      %% s"kamon-$module"  % v
  private def jacksonModule(group: String, module: String) = s"com.fasterxml.jackson.$group" % s"jackson-$module" % "2.9.8"
  private def bouncyCastle(module: String)                 = "org.bouncycastle"              % s"$module-jdk15on" % "1.59"

  private def catsModule(module: String, version: String = "1.6.0") = Def.setting("org.typelevel" %%% s"cats-$module"  % version)
  private def monixModule(module: String)                           = Def.setting("io.monix"      %%% s"monix-$module" % "3.0.0-RC1")

  private val kindProjector = compilerPlugin("org.spire-math" %% "kind-projector" % "0.9.6")

  val akkaHttp                   = akkaHttpModule("akka-http")
  private val jacksonModuleScala = jacksonModule("module", "module-scala").withCrossVersion(CrossVersion.Binary())
  private val googleGuava        = "com.google.guava" % "guava" % "27.0.1-jre"
  private val kamonCore          = kamonModule("core", "1.1.5")
  private val machinist          = "org.typelevel" %% "machinist" % "0.6.6"
  private val logback            = "ch.qos.logback" % "logback-classic" % "1.2.3"
  val janino             = "org.codehaus.janino" % "janino" % "3.0.12"

  private val catsEffect = catsModule("effect", "1.2.0")
  private val catsCore   = catsModule("core")
  private val shapeless  = Def.setting("com.chuusai" %%% "shapeless" % "2.3.3")

  private val quill = Seq(
    "org.postgresql" % "postgresql"  % "9.4.1208",
    "io.getquill"    %% "quill-jdbc" % "3.1.0"
  )

  val scalaTest = "org.scalatest" %% "scalatest" % "3.0.6" % Test

  val enforcedVersions = Def.setting(
    Seq(
      akkaModule("actor"),
      akkaModule("stream"),
      akkaHttp,
      jacksonModuleScala,
      scalaTest,
      googleGuava,
      "org.slf4j" % "slf4j-api" % "1.7.25",
      jacksonModule("core", "core"),
      jacksonModule("core", "annotations"),
      jacksonModule("core", "databind"),
      jacksonModule("dataformat", "dataformat-yaml"),
      jacksonModule("jaxrs", "jaxrs-base"),
      jacksonModule("jaxrs", "jaxrs-json-provider"),
      kamonCore,
      "com.typesafe" % "config" % "1.3.3",
      machinist, //.exclude("org.scala-js", "scalajs-library_2.12"), // ?
      "com.squareup.okhttp3" % "okhttp"      % "3.11.0",
      "com.squareup.okio"    % "okio"        % "1.14.0",
      "com.lihaoyi"          %% "sourcecode" % "0.1.4",
      nettyModule("handler"),
      bouncyCastle("bcpkix"),
      bouncyCastle("bcprov"),
      "org.apache.httpcomponents" % "httpcore"         % "4.4.5",
      "org.javassist"             % "javassist"        % "3.21.0-GA",
      "org.reactivestreams"       % "reactive-streams" % "1.0.2",
      "org.scala-lang"            % "scala-library"    % scalaVersion.value,
      "org.scala-lang"            % "scala-reflect"    % scalaVersion.value,
      catsEffect.value,
      catsCore.value,
      catsModule("kernel").value,
      catsModule("macros").value,
      shapeless.value
    ))

  val console = Seq("com.github.scopt" %% "scopt" % "4.0.0-RC2")

  val common = Def.setting(
    Seq(
      scalaTest
    )
  )

  val lang = Def.setting(
    Seq(
      // defined here because %%% can only be used within a task or setting macro
      // explicit dependency can likely be removed when monix 3 is released
      monixModule("eval").value
        .exclude("org.typelevel", "cats-effect_sjs0.6_2.12")
        .exclude("org.scala-js", "scalajs-library_2.12"),
      catsCore.value.exclude("org.scala-js", "scalajs-library_2.12"),
      ("org.rudogma" %%% "supertagged" % "1.4").exclude("org.scala-js", "scalajs-library_2.12"),
      ("com.lihaoyi" %%% "fastparse"   % "1.0.0").exclude("org.scala-js", "scalajs-library_2.12"),
      shapeless.value.exclude("org.scala-js", "scalajs-library_2.12"),
      machinist.exclude("org.scala-js", "scalajs-library_2.12"),
      catsEffect.value.exclude("org.typelevel", "cats-core_sjs0.6_2.12"),
      ("org.typelevel" %% "cats-mtl-core" % "0.4.0").exclude("org.scalacheck", "scalacheck_2.12"),
      "ch.obermuhlner" % "big-math" % "2.1.0",
      "org.scorexfoundation" %% "scrypto" % "2.0.4",
      ("org.bykn" %% "fastparse-cats-core" % "0.1.0")
        .exclude("org.scalatest", "scalatest_2.12")
        .exclude("org.scalacheck", "scalacheck_2.12")
        .exclude("org.typelevel", "cats-testkit_2.12"),
      bouncyCastle("bcpkix"),
      bouncyCastle("bcprov"),
      kindProjector,
      compilerPlugin("com.olegpy" %% "better-monadic-for" % "0.3.0-M4")
    ))

  lazy val itTest = scalaTest +: Seq(
    // Swagger is using Jersey 1.1, hence the shading (https://github.com/spotify/docker-client#a-note-on-shading)
    ("com.spotify" % "docker-client" % "8.15.1").classifier("shaded"),
    jacksonModule("dataformat", "dataformat-properties"),
    "org.asynchttpclient" % "async-http-client" % "2.7.0",
    "org.scalacheck"      %% "scalacheck"       % "1.14.0"
  ).map(_ % Test)

  lazy val test = scalaTest +: Seq(
    logback.exclude("org.scala-js", "scalajs-library_2.12"),
    "org.scalacheck" %% "scalacheck" % "1.14.0",
    ("io.github.amrhassan" %% "scalacheck-cats" % "0.4.0").exclude("org.scalacheck", "scalacheck_2.12"),
    "org.mockito"   % "mockito-all"                  % "1.10.19",
    "org.scalamock" %% "scalamock-scalatest-support" % "3.6.0"
  ).map(_ % Test)

  lazy val node = Def.setting(
    Seq(
      "commons-net"          % "commons-net" % "3.6",
      "com.iheart"           %% "ficus" % "1.4.2",
      logback                % Runtime,
      janino                 % Runtime,
      "net.logstash.logback" % "logstash-logback-encoder" % "4.11" % Runtime,
      kamonCore,
      kamonModule("system-metrics", "1.0.0"),
      kamonModule("akka-2.5", "1.1.1"),
      kamonModule("influxdb", "1.0.2"),
      "org.influxdb" % "influxdb-java" % "2.14",
      googleGuava,
      "com.google.code.findbugs" % "jsr305"         % "3.0.2" % Compile, // javax.annotation stubs
      "com.typesafe.play"        %% "play-json"     % "2.7.1",
      "org.ethereum"             % "leveldbjni-all" % "1.18.3",
      // "io.swagger"                   %% "swagger-scala-module" % "1.0.4",
      "com.github.swagger-akka-http" %% "swagger-akka-http" % "1.0.0",
      jacksonModule("core", "databind"),
      jacksonModuleScala,
      akkaHttp,
      "org.bitlet" % "weupnp" % "0.1.4",
      akkaModule("persistence"),
      akkaModule("slf4j"),
      kindProjector,
      monixModule("reactive").value,
      nettyModule("handler"),
      akkaModule("testkit")               % Test,
      akkaHttpModule("akka-http-testkit") % Test,
      ("org.iq80.leveldb" % "leveldb" % "0.9").exclude("com.google.guava", "guava") % Test
    ) ++ protobuf.value ++ test ++ console
  )

  lazy val matcher = Seq(
<<<<<<< HEAD
    akkaModule("actor"),
    akkaHttp,
    "com.typesafe.akka" %% "akka-stream-kafka" % "1.0"
  ) ++ Seq(
    akkaModule("testkit"),
    akkaModule("persistence-tck"),
    "com.github.dnvriend" %% "akka-persistence-inmemory" % "2.5.15.1"
  ).map(_ % Test) ++ test ++ quill
=======
    akkaModule("persistence"),
    akkaModule("persistence-query"),
    akkaModule("persistence-tck") % "test",
    "com.github.dnvriend"         %% "akka-persistence-inmemory" % "2.5.15.1" % "test",
    "com.typesafe.akka"           %% "akka-stream-kafka" % "1.0",
    "org.ethereum"                % "leveldbjni-all" % "1.18.3"
  )
>>>>>>> 3bfb8a97

  lazy val protobuf = Def.setting {
    val version = scalapb.compiler.Version.scalapbVersion
    Seq(
      // "com.google.protobuf" % "protobuf-java" % "3.4.0",
      "com.thesamet.scalapb" %%% "scalapb-runtime" % version,
      "com.thesamet.scalapb" %%% "scalapb-runtime" % version % "protobuf",
      "com.thesamet.scalapb" %% "scalapb-json4s"   % "0.7.0"
    )
  }

  lazy val grpc: Seq[ModuleID] = Seq(
    "io.grpc"              % "grpc-netty"            % scalapb.compiler.Version.grpcJavaVersion,
    "com.thesamet.scalapb" %% "scalapb-runtime-grpc" % scalapb.compiler.Version.scalapbVersion
  )
}<|MERGE_RESOLUTION|>--- conflicted
+++ resolved
@@ -157,8 +157,8 @@
   )
 
   lazy val matcher = Seq(
-<<<<<<< HEAD
     akkaModule("actor"),
+    akkaModule("persistence-query"),
     akkaHttp,
     "com.typesafe.akka" %% "akka-stream-kafka" % "1.0"
   ) ++ Seq(
@@ -166,15 +166,6 @@
     akkaModule("persistence-tck"),
     "com.github.dnvriend" %% "akka-persistence-inmemory" % "2.5.15.1"
   ).map(_ % Test) ++ test ++ quill
-=======
-    akkaModule("persistence"),
-    akkaModule("persistence-query"),
-    akkaModule("persistence-tck") % "test",
-    "com.github.dnvriend"         %% "akka-persistence-inmemory" % "2.5.15.1" % "test",
-    "com.typesafe.akka"           %% "akka-stream-kafka" % "1.0",
-    "org.ethereum"                % "leveldbjni-all" % "1.18.3"
-  )
->>>>>>> 3bfb8a97
 
   lazy val protobuf = Def.setting {
     val version = scalapb.compiler.Version.scalapbVersion
