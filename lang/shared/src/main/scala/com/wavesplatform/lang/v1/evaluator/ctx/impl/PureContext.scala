--- conflicted
+++ resolved
@@ -383,11 +383,7 @@
   def build(version: StdLibVersion): CTX =
     version match {
       case V1 | V2 => ctx
-<<<<<<< HEAD
-      case V3       => Monoid.combine(ctx, CTX(Seq.empty, Map.empty, Array(listConstructor)))
-=======
-      case V3      => Monoid.combine(ctx, CTX(Seq.empty, Map.empty, Array(listConstructor1, listConstructor2, listConstructor3, ensure)))
->>>>>>> 53fbc683
+      case V3       => Monoid.combine(ctx, CTX(Seq.empty, Map.empty, Array(listConstructor, ensure)))
     }
 
 }