--- conflicted
+++ resolved
@@ -79,9 +79,9 @@
     create(sender, assetId, quantity, reissuable, fee, timestamp, ByteStr.empty).right.map { unsigned =>
       unsigned.copy(signature = ByteStr(crypto.sign(sender, unsigned.bodyBytes())))
     }
-<<<<<<< HEAD
+  }
 
-  val byteDescription: ByteEntity[ReissueTransactionV1] = {
+  val byteTailDescription: ByteEntity[ReissueTransactionV1] = {
     (
       ConstantByte(1, value = typeId, name = "Transaction type") ~
         SignatureBytes(2, "Signature") ~
@@ -104,7 +104,5 @@
           signature = signature
         )
     }
-=======
->>>>>>> 6cadcddb
   }
 }