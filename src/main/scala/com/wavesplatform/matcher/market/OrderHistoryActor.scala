--- conflicted
+++ resolved
@@ -2,33 +2,24 @@
 
 import akka.actor.{Actor, Props}
 import akka.http.scaladsl.model.{StatusCode, StatusCodes}
+import com.wavesplatform.account.Address
 import com.wavesplatform.matcher.MatcherSettings
-import com.wavesplatform.matcher.api.{BadMatcherResponse, MatcherResponse}
+import com.wavesplatform.matcher.api.{BadMatcherResponse, DBUtils, MatcherResponse}
 import com.wavesplatform.matcher.market.OrderBookActor.CancelOrder
 import com.wavesplatform.matcher.market.OrderHistoryActor.{ExpirableOrderHistoryRequest, _}
 import com.wavesplatform.matcher.model.Events.{OrderAdded, OrderCanceled, OrderExecuted}
 import com.wavesplatform.matcher.model._
 import com.wavesplatform.metrics.TimerExt
 import com.wavesplatform.state.ByteStr
+import com.wavesplatform.transaction.AssetAcc
+import com.wavesplatform.transaction.ValidationError.GenericError
+import com.wavesplatform.transaction.assets.exchange.{AssetPair, Order}
+import com.wavesplatform.utils.NTP
 import com.wavesplatform.utx.UtxPool
+import com.wavesplatform.wallet.Wallet
 import kamon.Kamon
 import org.iq80.leveldb.DB
 import play.api.libs.json._
-<<<<<<< HEAD
-import com.wavesplatform.account.Address
-import com.wavesplatform.transaction.{AssetAcc, AssetId}
-import com.wavesplatform.transaction.ValidationError.GenericError
-import com.wavesplatform.transaction.assets.exchange.{AssetPair, Order}
-import com.wavesplatform.wallet.Wallet
-import com.wavesplatform.utils.{Base58, NTP}
-=======
-import scorex.account.Address
-import scorex.transaction.AssetAcc
-import scorex.transaction.ValidationError.GenericError
-import scorex.transaction.assets.exchange.{AssetPair, Order}
-import scorex.utils.NTP
-import scorex.wallet.Wallet
->>>>>>> d57b146e
 
 import scala.concurrent.duration._
 import scala.language.postfixOps
@@ -76,22 +67,7 @@
       forceCancelOrder(id)
   }
 
-<<<<<<< HEAD
-  def fetchOrderHistory(req: GetOrderHistory): Unit = {
-    sender() ! GetOrderHistoryResponse(orderHistory.fetchOrderHistoryByPair(req.assetPair, req.address, req.internal))
-  }
-
-  def fetchAllOrderHistory(req: GetAllOrderHistory): Unit = {
-    if (req.activeOnly)
-      sender() ! GetOrderHistoryResponse(orderHistory.fetchAllActiveOrderHistory(req.address, req.internal))
-    else
-      sender() ! GetOrderHistoryResponse(orderHistory.fetchAllOrderHistory(req.address))
-  }
-
-  def forceCancelOrder(id: String): Unit = {
-=======
   def forceCancelOrder(id: ByteStr): Unit = {
->>>>>>> d57b146e
     orderHistory.order(id).map((_, orderHistory.orderInfo(id))) match {
       case Some((o, oi)) =>
         orderHistory.orderCanceled(OrderCanceled(LimitOrder.limitOrder(o.price, oi.remaining, oi.remainingFee, o), unmatchable = false))
@@ -120,27 +96,20 @@
   }
 
   def deleteFromOrderHistory(req: DeleteOrderFromHistory): Unit = {
-<<<<<<< HEAD
-    def delete(id: String) = orderHistory.orderStatus(id) match {
-      case Filled | LimitOrder.Cancelled(_) =>
-        orderHistory.deleteOrder(req.address, id)
-        OrderDeleted(id)
-=======
-    orderHistory.orderInfo(req.id).status match {
-      case LimitOrder.Filled(_) | LimitOrder.Cancelled(_) =>
-        orderHistory.deleteOrder(req.address, req.id)
-        sender() ! OrderDeleted(req.id)
->>>>>>> d57b146e
-      case _ =>
-        BadMatcherResponse(StatusCodes.BadRequest, "Order couldn't be deleted")
+    def delete(id: ByteStr): Boolean = orderHistory.orderInfo(id).status match {
+      case LimitOrder.Filled(_) | LimitOrder.Cancelled(_) => orderHistory.deleteOrder(req.address, id)
+      case _                                              => false
     }
+
     req.id match {
-      case Some(id) => sender() ! delete(id)
+      case Some(id) =>
+        val response = if (delete(id)) OrderDeleted(id) else BadMatcherResponse(StatusCodes.BadRequest, "Order couldn't be deleted")
+        sender() ! response
       case None =>
-        sender() ! OrderDeletingAccepted()
-        orderHistory
-          .fetchOrderHistoryByPair(req.assetPair, req.address, internal = false)
-          .foreach(orderData => delete(orderData._1))
+        sender() ! OrderDeletingAccepted
+        DBUtils
+          .ordersByAddressAndPair(db, req.address, req.assetPair, activeOnly = false)
+          .foreach(orderData => delete(orderData._1.id()))
     }
   }
 
@@ -172,26 +141,7 @@
     def ts: Long
   }
 
-<<<<<<< HEAD
-  case class GetOrderHistory(assetPair: AssetPair, address: String, ts: Long, internal: Boolean) extends ExpirableOrderHistoryRequest
-
-  case class GetAllOrderHistory(address: String, activeOnly: Boolean, ts: Long, internal: Boolean) extends ExpirableOrderHistoryRequest
-
-  case class GetOrderStatus(assetPair: AssetPair, id: String, ts: Long) extends ExpirableOrderHistoryRequest
-
-  case class GetActiveOrdersByAddress(requestId: Long, address: Address, assets: Set[Option[AssetId]], ts: Long) extends ExpirableOrderHistoryRequest
-
-  case class GetActiveOrdersByAddressResponse(requestId: Long, address: Address, orders: Seq[LimitOrder])
-
-  case class DeleteOrderFromHistory(assetPair: AssetPair, req: com.wavesplatform.matcher.api.CancelOrderRequest)
-      extends ExpirableOrderHistoryRequest {
-    val address: String    = req.senderPublicKey.address
-    val id: Option[String] = req.orderId.map(Base58.encode)
-    val ts: Long           = req.timestamp.getOrElse(NTP.correctedTime())
-  }
-=======
-  case class DeleteOrderFromHistory(assetPair: AssetPair, address: Address, id: ByteStr, ts: Long) extends ExpirableOrderHistoryRequest
->>>>>>> d57b146e
+  case class DeleteOrderFromHistory(assetPair: AssetPair, address: Address, id: Option[ByteStr], ts: Long) extends ExpirableOrderHistoryRequest
 
   case class ValidateOrder(order: Order, ts: Long) extends ExpirableOrderHistoryRequest
 
@@ -205,16 +155,12 @@
 
   case class ForceCancelOrderFromHistory(orderId: ByteStr) extends OrderHistoryRequest
 
-<<<<<<< HEAD
-  case class OrderDeletingAccepted() extends MatcherResponse {
+  case object OrderDeletingAccepted extends MatcherResponse {
     val json: JsObject            = Json.obj("status" -> "Accepted")
     val code: StatusCodes.Success = StatusCodes.Accepted
   }
 
-  case class OrderDeleted(orderId: String) extends MatcherResponse {
-=======
   case class OrderDeleted(orderId: ByteStr) extends MatcherResponse {
->>>>>>> d57b146e
     val json: JsObject            = Json.obj("status" -> "OrderDeleted", "orderId" -> orderId)
     val code: StatusCodes.Success = StatusCodes.OK
   }
