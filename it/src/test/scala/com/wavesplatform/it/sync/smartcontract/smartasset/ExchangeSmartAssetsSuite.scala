--- conflicted
+++ resolved
@@ -108,18 +108,12 @@
       setContracts((sc1, acc0), (sc1, acc1), (sc1, acc2))
 
       assertBadRequestAndMessage(
-<<<<<<< HEAD
-        sender.signedBroadcast(exchangeTx(smartAssetPair, smartMatcherFee + 2 * smartFee, smartMatcherFee + 2 * smartFee, acc1, acc0, acc2)),
-        "com.wavesplatform.transaction.assets.exchange.ExchangeTransactionV2 does not exceed minimal value of 1500000"
-      )
-=======
         sender.signedBroadcast(exchangeTx(smartAssetPair, smartMatcherFee + smartFee, smartMatcherFee + smartFee, acc1, acc0, acc2)),
         "com.wavesplatform.transaction.assets.exchange.ExchangeTransactionV2 does not exceed minimal value of 1500000"
       )
 
       sender.signedBroadcast(exchangeTx(smartAssetPair, smartMatcherFee + 2 * smartFee, smartMatcherFee + 2 * smartFee, acc1, acc0, acc2),
                              waitForTx = true)
->>>>>>> 0b95af9b
       setContracts((None, acc0), (None, acc1), (None, acc2))
     }
 
