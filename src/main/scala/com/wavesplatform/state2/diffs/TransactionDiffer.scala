--- conflicted
+++ resolved
@@ -37,12 +37,9 @@
         case ltx: LeaseCancelTransaction => LeaseTransactionsDiff.leaseCancel(s, settings, currentBlockTimestamp, currentBlockHeight)(ltx)
         case etx: ExchangeTransaction => ExchangeTransactionDiff(s, currentBlockHeight)(etx)
         case atx: CreateAliasTransaction => CreateAliasTransactionDiff(currentBlockHeight)(atx)
-<<<<<<< HEAD
-        case dtx: DataTransaction => DataTransactionDiff(s, currentBlockHeight)(dtx)
-=======
         case sstx: SetScriptTransaction => SetScriptTransactionDiff(currentBlockHeight)(sstx)
         case sttx: ScriptTransferTransaction => ScriptTransferTransactionDiff(s, currentBlockHeight)(sttx)
->>>>>>> 5939ee64
+        case dtx: DataTransaction => DataTransactionDiff(s, currentBlockHeight)(dtx)
         case _ => Left(UnsupportedTransactionType)
       }
       positiveDiff <- BalanceDiffValidation(s, settings)(diff)
