package com.wavesplatform.lang.v1.evaluator

import cats.implicits._
import com.wavesplatform.lang.ScriptVersion.Versions.V1
import com.wavesplatform.lang.TypeInfo._
import com.wavesplatform.lang.v1.FunctionHeader
import com.wavesplatform.lang.v1.compiler.Terms.{EXPR, LET, _}
import com.wavesplatform.lang.v1.evaluator.ctx.EvaluationContext.Lenses._
import com.wavesplatform.lang.v1.evaluator.ctx.{EvaluationContext, LazyVal, Obj, _}
import com.wavesplatform.lang.{ExecutionError, ExprEvaluator, TypeInfo}

object EvaluatorV1 extends ExprEvaluator {

  import EvalM._

  override type V = V1.type
  override val version: V = V1

  private def evalBlock(let: LET, inner: EXPR, tpe: TYPE): EvalM[Any] = {
    import let.{name, value}
    for {
      ctx <- getContext
      result <- {
        if (lets.get(ctx).get(name).isDefined)
          liftError(s"Value '$name' already defined in the scope")
        else if (funcs.get(ctx).keys.exists(_.name == name))
          liftError(s"Value '$name' can't be defined because function with such name is predefined")
        else {
          val blockEvaluation = evalExpr(value)(value.tpe.typeInfo)
          val lazyBlock       = LazyVal(value.tpe)(blockEvaluation.ter(ctx))
          updateContext(lets.modify(_)(_.updated(name, lazyBlock))) *> evalExpr(inner)(tpe.typeInfo)
        }
      }
    } yield result
  }

  private def evalRef(key: String) = {
    for {
      ctx <- getContext
      result <- lets.get(ctx).get(key) match {
        case Some(lzy) => liftTER[Any](lzy.value.value)
        case None      => liftError[Any](s"A definition of '$key' is not found")
      }
    } yield result
  }

  private def evalIF(cond: EXPR, ifTrue: EXPR, ifFalse: EXPR, tpe: TYPE) = {
    for {
      ifc <- evalExpr[Boolean](cond)
      result <- ifc match {
        case true  => evalExpr(ifTrue)(tpe.typeInfo)
        case false => evalExpr(ifFalse)(tpe.typeInfo)
      }
    } yield result
  }

  private def evalGetter(expr: EXPR, field: String) = {
    for {
      obj <- evalExpr[CaseObj](expr)
      result <- obj match {
<<<<<<< HEAD
=======
        case Obj(fields) =>
          fields.get(field) match {
            case Some(lzy) => liftTER[Any](lzy.value.value)
            case None      => liftError[Any](s"field '$field' not found")
          }
>>>>>>> e2fb47d1
        case CaseObj(_, fields) =>
          fields.get(field) match {
            case Some(eager) => liftValue[Any](eager.value)
            case None        => liftError[Any](s"field '$field' not found")
          }
      }

    } yield result
  }

  private def evalFunctionCall(header: FunctionHeader, args: List[EXPR]): EvalM[Any] = {
    for {
      ctx <- getContext
      result <- funcs
        .get(ctx)
        .get(header)
        .fold(liftError[Any](s"function '$header' not found")) { func =>
          args
            .traverse[EvalM, Any](a => evalExpr(a)(a.tpe.typeInfo).map(_.asInstanceOf[Any]))
            .map(func.eval)
            .flatMap(r => liftTER[Any](r.value))
        }
    } yield result
  }

  private def evalExpr[T: TypeInfo](t: EXPR): EvalM[T] = {
    (t match {
      case BLOCK(let, inner, blockTpe)    => evalBlock(let, inner, blockTpe)
      case REF(str, _)                    => evalRef(str)
      case CONST_LONG(v)                  => liftValue(v)
      case CONST_BYTEVECTOR(v)            => liftValue(v)
      case CONST_STRING(v)                => liftValue(v)
      case TRUE                           => liftValue(true)
      case FALSE                          => liftValue(false)
      case IF(cond, t1, t2, tpe)          => evalIF(cond, t1, t2, tpe)
      case GETTER(expr, field, _)         => evalGetter(expr, field)
      case FUNCTION_CALL(header, args, _) => evalFunctionCall(header, args)
    }).flatMap(v => {
      val ti = typeInfo[T]
      if (t.tpe.typeInfo <:< ti) liftValue(v.asInstanceOf[T])
      else liftError(s"Bad type: expected: $ti actual: ${t.tpe.typeInfo}")
    })

  }

  def apply[A: TypeInfo](c: EvaluationContext, expr: EXPR): Either[(EvaluationContext, ExecutionError), A] = {
    evalExpr[A](expr).run(c)
  }
}<|MERGE_RESOLUTION|>--- conflicted
+++ resolved
@@ -6,7 +6,7 @@
 import com.wavesplatform.lang.v1.FunctionHeader
 import com.wavesplatform.lang.v1.compiler.Terms.{EXPR, LET, _}
 import com.wavesplatform.lang.v1.evaluator.ctx.EvaluationContext.Lenses._
-import com.wavesplatform.lang.v1.evaluator.ctx.{EvaluationContext, LazyVal, Obj, _}
+import com.wavesplatform.lang.v1.evaluator.ctx._
 import com.wavesplatform.lang.{ExecutionError, ExprEvaluator, TypeInfo}
 
 object EvaluatorV1 extends ExprEvaluator {
@@ -58,14 +58,6 @@
     for {
       obj <- evalExpr[CaseObj](expr)
       result <- obj match {
-<<<<<<< HEAD
-=======
-        case Obj(fields) =>
-          fields.get(field) match {
-            case Some(lzy) => liftTER[Any](lzy.value.value)
-            case None      => liftError[Any](s"field '$field' not found")
-          }
->>>>>>> e2fb47d1
         case CaseObj(_, fields) =>
           fields.get(field) match {
             case Some(eager) => liftValue[Any](eager.value)
