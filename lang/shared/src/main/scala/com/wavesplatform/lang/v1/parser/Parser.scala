--- conflicted
+++ resolved
@@ -40,26 +40,16 @@
 
   private val functionCallArgs: P[Seq[EXPR]] = expr.rep(sep = ",")
 
-<<<<<<< HEAD
-  private val functionCallP: P[FUNCTION_CALL] = P(varName ~~ "(" ~ functionCallArgs ~ ")").map {
-    case (functionName, args) => FUNCTION_CALL(functionName, args.toList)
-  }
-
-  private val extractableAtom: P[EXPR] = P(curlyBracesP | bracesP | functionCallP | refP)
-
-  private val typesP: P[Seq[String]]    = varName.rep(min = 1, sep = "|")
-  private val matchCaseP: P[MATCH_CASE] = P("case" ~ varName ~ ":" ~ typesP ~ "=>" ~ expr).map { case (v, types, e) => MATCH_CASE(Some(v), types, e) }
-  private lazy val matchP: P[MATCH]     = P("match" ~ expr ~ "{" ~ matchCaseP.rep(min = 1) ~ "}").map { case (e, cases) => MATCH(e, cases.toList) }
-
-  private val maybeGetterP: P[EXPR] = P(extractableAtom ~~ ("." ~~ varName).?).map {
-    case (e, f) => f.fold(e)(GETTER(e, _))
-=======
   private val extractableAtom: P[EXPR] = P(curlyBracesP | bracesP | refP)
 
   private abstract class Accessor
   private case class Getter(name: String)   extends Accessor
   private case class Args(args: Seq[EXPR])  extends Accessor
   private case class ListIndex(index: EXPR) extends Accessor
+
+  private val typesP: P[Seq[String]]    = varName.rep(min = 1, sep = "|")
+  private val matchCaseP: P[MATCH_CASE] = P("case" ~ varName ~ ":" ~ typesP ~ "=>" ~ expr).map { case (v, types, e) => MATCH_CASE(Some(v), types, e) }
+  private lazy val matchP: P[MATCH]     = P("match" ~ expr ~ "{" ~ matchCaseP.rep(min = 1) ~ "}").map { case (e, cases) => MATCH(e, cases.toList) }
 
   private val accessP: P[Accessor] = P(("." ~~ varName).map(Getter.apply) | ("(" ~/ functionCallArgs.map(Args.apply) ~ ")")) | ("[" ~/ expr.map(
     ListIndex.apply) ~ "]")
@@ -77,7 +67,6 @@
           case ListIndex(index) => FUNCTION_CALL("getElement", List(e, index))
         }
       }
->>>>>>> 1dc326cd
   }
 
   private val byteVectorP: P[CONST_BYTEVECTOR] =
@@ -95,12 +84,7 @@
 
   private val block: P[EXPR] = P(letP ~ expr).map(Function.tupled(BLOCK.apply))
 
-<<<<<<< HEAD
-  private val atom      = P(ifP | matchP | byteVectorP | stringP | numberP | trueP | falseP | block | maybeGetterP)
-  private lazy val expr = P(binaryOp(opsByPriority) | atom)
-=======
-  private val atom = P(ifP | byteVectorP | stringP | numberP | trueP | falseP | block | maybeAccessP)
->>>>>>> 1dc326cd
+  private val atom = P(ifP | matchP | byteVectorP | stringP | numberP | trueP | falseP | block | maybeAccessP)
 
   private def binaryOp(rest: List[(String, BinaryOperation)]): P[EXPR] = rest match {
     case Nil => atom
