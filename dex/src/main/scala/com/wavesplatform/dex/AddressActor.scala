--- conflicted
+++ resolved
@@ -5,11 +5,7 @@
 import akka.actor.{Actor, ActorRef, Cancellable, Status}
 import akka.pattern.{ask, pipe}
 import cats.instances.long.catsKernelStdGroupForLong
-<<<<<<< HEAD
-=======
 import cats.kernel.Group
-import cats.syntax.functor.toFunctorOps
->>>>>>> 457b74f0
 import cats.syntax.group.{catsSyntaxGroup, catsSyntaxSemigroup}
 import com.wavesplatform.dex.AddressActor._
 import com.wavesplatform.dex.Matcher.StoreEvent
@@ -339,19 +335,12 @@
                          orderBookCache)(acceptedOrder)
   }
 
-<<<<<<< HEAD
-  private def getTradableBalance(forAssets: Set[Asset]): Future[Map[Asset, Long]] = {
+  private def getTradableBalance(forAssets: Set[Asset])(implicit group: Group[Map[Asset, Long]]): Future[Map[Asset, Long]] = {
     spendableBalancesActor
       .ask(SpendableBalancesActor.Query.GetState(owner, forAssets))(5.seconds, self) // TODO replace ask pattern by better solution
       .mapTo[SpendableBalancesActor.Reply.GetState]
-      .map { _.state |-| openVolume.filterKeys(forAssets.contains) }
-  }
-=======
-  private def getTradableBalance(forAssets: Set[Asset])(implicit group: Group[Map[Asset, Long]]): Future[Map[Asset, Long]] =
-    Future
-      .traverse(forAssets)(asset => spendableBalance(asset) tupleLeft asset)
-      .map(xs => (xs.toMap |-| openVolume.filterKeys(forAssets.contains)).withDefaultValue(0L))
->>>>>>> 457b74f0
+      .map { xs => (xs.state |-| openVolume.filterKeys(forAssets.contains)).withDefaultValue(0L) }
+  }
 
   private def scheduleExpiration(order: Order): Unit = if (enableSchedules && !expiration.contains(order.id())) {
     val timeToExpiration = (order.expiration - time.correctedTime()).max(0L)
