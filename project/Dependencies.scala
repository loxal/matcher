import sbt.Keys._
import sbt.{Def, compilerPlugin, _}

object Dependencies {

  object Version {

    val akka     = "2.6.1"
    val akkaHttp = "10.1.11"

    val scalaTest          = "3.1.0"
    val scalaCheck         = "1.14.3"
    val scalaTestPlusCheck = "3.1.0.1"
    val scalaMock          = "4.4.0"
    val diffx              = "0.3.16"

    val cats              = "2.0.0"
    val catsTaglessMacros = "0.11"
    val kindProjector     = "0.9.10"
    val betterMonadicFor  = "0.3.1"
    val mouse             = "0.24"
    val shapeless         = "2.3.3"

    val typesafeConfig = "1.4.0"
    val scopt          = "4.0.0-RC2"
    val ficus          = "1.4.7"

    val logback = "1.2.3"
    val slf4j   = "1.7.30"
    val janino  = "3.1.0"

    val silencer = "1.4.4"

    val kamonCore          = "1.1.6"
    val kamonInfluxDb      = "1.0.3"
    val kamonSystemMetrics = "1.0.1"

    val wavesProtobufSchemas = "1.0.0"
    val wavesJ               = "0.16.0"

    val postgresql = "42.2.9"
    val quillJdbc  = "3.5.0"

    val sttp = "1.7.2"

    val testContainers         = "0.34.3"
    val testContainersPostgres = "1.12.4"

    val toxiProxy = "1.12.4"

    val jackson  = "2.10.0"
    val playJson = "2.8.1"

    val googleGuava = "28.2-jre"
    val kafka       = "2.4.0"

    val swagger   = "1.1.1"
    val swaggerUi = "3.24.3"

    val scorexCrypto = "2.1.7"

    val monix = "3.0.0"

<<<<<<< HEAD
    val jackson     = "2.9.8"
    val playJson    = "2.7.4"
    val googleGuava = "27.0.1-jre"
    val kafka       = "2.3.1"
=======
    val supertagged = "1.4"
>>>>>>> 9764c4b8

    val levelDb  = "0.12"
    val influxDb = "2.17"

    val commonsNet = "3.6"
  }

  private def akkaModule(module: String, version: String): ModuleID  = "com.typesafe.akka"             %% module            % version
  private def scalaModule(module: String, version: String): ModuleID = "org.scala-lang"                % module             % version
  private def catsModule(module: String): ModuleID                   = "org.typelevel"                 %% s"cats-$module"   % Version.cats
  private def sttpModule(module: String): ModuleID                   = "com.softwaremill.sttp"         %% module            % Version.sttp
  private def jacksonModule(group: String, module: String): ModuleID = s"com.fasterxml.jackson.$group" % s"jackson-$module" % Version.jackson
  private def monixModule(module: String): ModuleID                  = "io.monix"                      %% s"monix-$module"  % Version.monix
  private def kamonModule(module: String, version: String): ModuleID = "io.kamon"                      %% s"kamon-$module"  % version

  private val akkaActor            = akkaModule("akka-actor", Version.akka)
  private val akkaHttp             = akkaModule("akka-http", Version.akkaHttp)
  private val scalaTest            = "org.scalatest" %% "scalatest" % Version.scalaTest
  private val scalaCheck           = "org.scalacheck" %% "scalacheck" % Version.scalaCheck
  private val scalaTestPlusCheck   = "org.scalatestplus" %% "scalacheck-1-14" % Version.scalaTestPlusCheck
  private val scalaMock            = "org.scalamock" %% "scalamock" % Version.scalaMock
  private val diffx                = "com.softwaremill.diffx" %% "diffx-scalatest" % Version.diffx
  private val catsCore             = catsModule("core")
  private val catsTaglessMacros    = "org.typelevel" %% "cats-tagless-macros" % Version.catsTaglessMacros
  private val kindProjector        = compilerPlugin("org.spire-math" %% "kind-projector" % Version.kindProjector)
  private val betterMonadicFor     = compilerPlugin("com.olegpy" %% "better-monadic-for" % Version.betterMonadicFor)
  private val mouse                = "org.typelevel" %% "mouse" % Version.mouse
  private val shapeless            = "com.chuusai" %% "shapeless" % Version.shapeless
  private val typesafeConfig       = "com.typesafe" % "config" % Version.typesafeConfig
  private val scopt                = "com.github.scopt" %% "scopt" % Version.scopt
  private val ficus                = "com.iheart" %% "ficus" % Version.ficus
  private val logback              = "ch.qos.logback" % "logback-classic" % Version.logback
  private val slf4j                = "org.slf4j" % "slf4j-api" % Version.slf4j
  private val julToSlf4j           = "org.slf4j" % "jul-to-slf4j" % Version.slf4j
  private val janino               = "org.codehaus.janino" % "janino" % Version.janino
  private val kamonCore            = kamonModule("core", Version.kamonCore)
  private val wavesProtobufSchemas = ("com.wavesplatform" % "protobuf-schemas" % Version.wavesProtobufSchemas classifier "proto") % "protobuf" // for teamcity
  private val wavesJ = "com.wavesplatform" % "wavesj" % Version.wavesJ excludeAll (
    // Conflicts with specified gRPC. This is the problem for waves-integration-it.
    // Also, wavesj doesn't use gRPC, so it is safe.
    ExclusionRule(organization = "io.grpc"),
    ExclusionRule("com.wavesplatform", "protobuf-schemas")
  )
  private val toxiProxy     = "org.testcontainers" % "toxiproxy" % Version.toxiProxy
  private val googleGuava   = "com.google.guava" % "guava" % Version.googleGuava
  private val kafka         = "org.apache.kafka" % "kafka-clients" % Version.kafka
  private val grpcNetty     = "io.grpc" % "grpc-netty" % scalapb.compiler.Version.grpcJavaVersion
  private val swagger       = "com.github.swagger-akka-http" %% "swagger-akka-http" % Version.swagger
  private val swaggerUi     = "org.webjars" % "swagger-ui" % Version.swaggerUi
  private val playJson      = "com.typesafe.play" %% "play-json" % Version.playJson
  private val scorexCrypto  = "org.scorexfoundation" %% "scrypto" % Version.scorexCrypto
  private val grpcScalaPb   = "com.thesamet.scalapb" %% "scalapb-runtime-grpc" % scalapb.compiler.Version.scalapbVersion
  private val monixReactive = monixModule("reactive")
  private val supertagged   = "org.rudogma" %% "supertagged" % Version.supertagged
  private val levelDb       = "org.iq80.leveldb" % "leveldb" % Version.levelDb
  private val influxDb      = "org.influxdb" % "influxdb-java" % Version.influxDb
  private val commonsNet    = "commons-net" % "commons-net" % Version.commonsNet

  private val silencer: Seq[ModuleID] = Seq(
    compilerPlugin("com.github.ghik" %% "silencer-plugin" % Version.silencer cross CrossVersion.full),
    "com.github.ghik" %% "silencer-lib" % Version.silencer % Provided cross CrossVersion.full
  )

  private val quill: Seq[ModuleID] = Seq(
    "org.postgresql" % "postgresql"  % Version.postgresql,
    "io.getquill"    %% "quill-jdbc" % Version.quillJdbc
  )

  private val testContainers: Seq[ModuleID] = Seq(
    "com.dimafeng"       %% "testcontainers-scala" % Version.testContainers,
    "org.testcontainers" % "postgresql"            % Version.testContainersPostgres
  )

  private val testKit: Seq[ModuleID] = Seq(
    akkaModule("akka-testkit", Version.akka),
    akkaModule("akka-http-testkit", Version.akkaHttp),
    scalaTest,
    scalaCheck,
    scalaTestPlusCheck,
    scalaMock
  ) map (_ % Test)

  private val integrationTestKit: Seq[ModuleID] = Seq(wavesJ, logback % Test) ++ testKit ++ silencer

  val globalEnforcedVersions = Def.setting(
    Seq(
      akkaActor,
      akkaHttp,
      akkaModule("akka-stream", Version.akka),
      jacksonModule("core", "core"),
      jacksonModule("core", "annotations"),
      jacksonModule("core", "databind"),
      jacksonModule("dataformat", "dataformat-yaml"),
      jacksonModule("jaxrs", "jaxrs-base"),
      jacksonModule("jaxrs", "jaxrs-json-provider"),
      jacksonModule("module", "module-scala") withCrossVersion CrossVersion.Binary(),
      scalaModule("scala-library", scalaVersion.value),
      scalaModule("scala-reflect", scalaVersion.value),
      catsModule("kernel"),
      catsModule("macros"),
      catsCore,
      shapeless,
      kamonCore,
      typesafeConfig,
      scalaTest % Test,
      googleGuava,
      slf4j,
      grpcNetty,
      "io.netty" % "netty-codec-http2" % "4.1.33.Final"
    )
  )

<<<<<<< HEAD
  lazy val common: Seq[ModuleID] = Seq(
    "com.lihaoyi"       %% "sourcecode" % Version.sourceCode,
    "com.typesafe.play" %% "play-json"  % Version.playJson
  )
=======
  object Module {
>>>>>>> 9764c4b8

    lazy val dex: Seq[ModuleID] = Seq(
      akkaActor,
      akkaHttp,
      akkaModule("akka-slf4j", Version.akka),
      julToSlf4j,
      logback,
      kindProjector,
      catsTaglessMacros,
      shapeless,
      mouse,
      scopt,
      kafka,
      janino,
      levelDb,
      kamonCore,
      kamonModule("influxdb", Version.kamonInfluxDb),
      kamonModule("system-metrics", Version.kamonSystemMetrics),
      influxDb,
      commonsNet,
      swaggerUi
    ) ++ testKit ++ quill ++ silencer

    lazy val dexIt: Seq[ModuleID] = integrationTestKit

    lazy val dexItCommon: Seq[ModuleID] = Seq(
      sttpModule("core"),
      sttpModule("play-json"),
      sttpModule("async-http-client-backend-future"),
      catsCore,
      catsTaglessMacros,
      typesafeConfig,
      mouse,
      scalaTest,
      toxiProxy,
      wavesJ
    ) ++ testContainers

    lazy val dexTestCommon: Seq[ModuleID] = Seq(diffx, scalaTest, scalaCheck, scalaTestPlusCheck)

    lazy val wavesExt: Seq[ModuleID] = Seq(
      julToSlf4j,
      grpcNetty,
      grpcScalaPb
    )

    lazy val wavesGrpc: Seq[ModuleID] = Seq(wavesProtobufSchemas, grpcScalaPb) ++ silencer

    lazy val wavesIntegration: Seq[ModuleID] = Seq(
      julToSlf4j,
      logback,
      swagger,
      playJson,
      ficus,
      scorexCrypto,
      catsCore,
      supertagged,
      monixReactive,
      betterMonadicFor,
      mouse,
      grpcNetty
    ) ++ testKit

    lazy val wavesIntegrationIt: Seq[ModuleID] = Seq(
      julToSlf4j
    ) ++ integrationTestKit
  }
}<|MERGE_RESOLUTION|>--- conflicted
+++ resolved
@@ -61,14 +61,7 @@
 
     val monix = "3.0.0"
 
-<<<<<<< HEAD
-    val jackson     = "2.9.8"
-    val playJson    = "2.7.4"
-    val googleGuava = "27.0.1-jre"
-    val kafka       = "2.3.1"
-=======
     val supertagged = "1.4"
->>>>>>> 9764c4b8
 
     val levelDb  = "0.12"
     val influxDb = "2.17"
@@ -181,14 +174,7 @@
     )
   )
 
-<<<<<<< HEAD
-  lazy val common: Seq[ModuleID] = Seq(
-    "com.lihaoyi"       %% "sourcecode" % Version.sourceCode,
-    "com.typesafe.play" %% "play-json"  % Version.playJson
-  )
-=======
   object Module {
->>>>>>> 9764c4b8
 
     lazy val dex: Seq[ModuleID] = Seq(
       akkaActor,
