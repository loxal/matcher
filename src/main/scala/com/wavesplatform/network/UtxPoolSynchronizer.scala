package com.wavesplatform.network

import com.google.common.cache.CacheBuilder
import com.wavesplatform.common.state.ByteStr
import com.wavesplatform.settings.SynchronizationSettings.UtxSynchronizerSettings
import com.wavesplatform.transaction.Transaction
import com.wavesplatform.utils.ScorexLogging
import com.wavesplatform.utx.UtxPool
import io.netty.channel.Channel
import io.netty.channel.group.ChannelGroup
import monix.eval.Task
import monix.execution.{CancelableFuture, Scheduler}
<<<<<<< HEAD
import monix.reactive.OverflowStrategy
=======
import monix.reactive.Observable
>>>>>>> 30d33c26

import scala.util.{Failure, Success}

object UtxPoolSynchronizer extends ScorexLogging {

  def start(utx: UtxPool,
            settings: UtxSynchronizerSettings,
            allChannels: ChannelGroup,
<<<<<<< HEAD
            txSource: ChannelObservable[Transaction]): CancelableFuture[Unit] = {
    implicit val scheduler: Scheduler = Scheduler.forkJoin(settings.parallelism, settings.maxThreads, "utx-pool-sync")
=======
            txSource: ChannelObservable[Transaction],
            blockSource: Observable[_]): CancelableFuture[Unit] = {
    implicit val scheduler: Scheduler = Scheduler.singleThread("utx-pool-sync")
>>>>>>> 30d33c26

    val dummy = new Object()
    val knownTransactions = CacheBuilder
      .newBuilder()
      .maximumSize(settings.networkTxCacheSize)
      .build[ByteStr, Object]

<<<<<<< HEAD
    val newTxSource = txSource
=======
    val blockCacheCleaning = blockSource
      .observeOn(scheduler)
      .foreachL(_ => knownTransactions.invalidateAll())
      .runAsyncLogErr

    val synchronizerFuture = txSource
>>>>>>> 30d33c26
      .observeOn(scheduler)
      .filter {
        case (_, tx) =>
          var isNew = false
          knownTransactions.get(tx.id(), { () =>
            isNew = true; dummy
          })
          isNew
      }

    val synchronizerFuture = newTxSource
      .whileBusyBuffer(OverflowStrategy.DropOldAndSignal(settings.maxQueueSize, { dropped =>
        log.warn(s"UTX queue overflow: $dropped transactions dropped")
        None
      }))
      .mapParallelUnordered(settings.parallelism) {
        case (sender, transaction) =>
          Task {
            concurrent.blocking(utx.putIfNew(transaction)) match {
              case Right((isNew, _)) =>
                if (isNew) Some(allChannels.write(RawBytes.from(transaction), (_: Channel) != sender))
                else None

              case Left(error) =>
                log.debug(s"Error adding transaction to UTX pool: $error")
                None
            }
          }
      }
      .bufferTimedAndCounted(settings.maxBufferTime, settings.maxBufferSize)
      .filter(_.flatten.nonEmpty)
      .foreachL(_ => allChannels.flush())
      .runAsyncLogErr

    synchronizerFuture.onComplete {
      case Success(_)     => log.info("UtxPoolSynschronizer stops")
      case Failure(error) => log.error("Error in utx pool synchronizer", error)
    }

<<<<<<< HEAD
=======
    synchronizerFuture.onComplete(_ => blockCacheCleaning.cancel())
>>>>>>> 30d33c26
    synchronizerFuture
  }
}<|MERGE_RESOLUTION|>--- conflicted
+++ resolved
@@ -10,11 +10,7 @@
 import io.netty.channel.group.ChannelGroup
 import monix.eval.Task
 import monix.execution.{CancelableFuture, Scheduler}
-<<<<<<< HEAD
-import monix.reactive.OverflowStrategy
-=======
-import monix.reactive.Observable
->>>>>>> 30d33c26
+import monix.reactive.{Observable, OverflowStrategy}
 
 import scala.util.{Failure, Success}
 
@@ -23,14 +19,9 @@
   def start(utx: UtxPool,
             settings: UtxSynchronizerSettings,
             allChannels: ChannelGroup,
-<<<<<<< HEAD
-            txSource: ChannelObservable[Transaction]): CancelableFuture[Unit] = {
-    implicit val scheduler: Scheduler = Scheduler.forkJoin(settings.parallelism, settings.maxThreads, "utx-pool-sync")
-=======
             txSource: ChannelObservable[Transaction],
             blockSource: Observable[_]): CancelableFuture[Unit] = {
-    implicit val scheduler: Scheduler = Scheduler.singleThread("utx-pool-sync")
->>>>>>> 30d33c26
+    implicit val scheduler: Scheduler = Scheduler.forkJoin(settings.parallelism, settings.maxThreads, "utx-pool-sync")
 
     val dummy = new Object()
     val knownTransactions = CacheBuilder
@@ -38,16 +29,12 @@
       .maximumSize(settings.networkTxCacheSize)
       .build[ByteStr, Object]
 
-<<<<<<< HEAD
-    val newTxSource = txSource
-=======
     val blockCacheCleaning = blockSource
       .observeOn(scheduler)
       .foreachL(_ => knownTransactions.invalidateAll())
       .runAsyncLogErr
 
-    val synchronizerFuture = txSource
->>>>>>> 30d33c26
+    val newTxSource = txSource
       .observeOn(scheduler)
       .filter {
         case (_, tx) =>
@@ -87,10 +74,7 @@
       case Failure(error) => log.error("Error in utx pool synchronizer", error)
     }
 
-<<<<<<< HEAD
-=======
     synchronizerFuture.onComplete(_ => blockCacheCleaning.cancel())
->>>>>>> 30d33c26
     synchronizerFuture
   }
 }