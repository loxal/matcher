--- conflicted
+++ resolved
@@ -1,10 +1,7 @@
 package com.wavesplatform.it.api
 
 import com.wavesplatform.it.Node
-<<<<<<< HEAD
 import com.wavesplatform.transaction.Proofs
-=======
->>>>>>> 03578d08
 import com.wavesplatform.transaction.assets.exchange.{AssetPair, Order, OrderType}
 import org.asynchttpclient.util.HttpConstants
 import org.asynchttpclient.{RequestBuilder, Response}
@@ -29,19 +26,14 @@
     def orderBook(assetPair: AssetPair): OrderBookResponse =
       Await.result(async(m).orderBook(assetPair), RequestAwaitTime)
 
-<<<<<<< HEAD
     def marketStatus(assetPair: AssetPair): MarketStatusResponse =
       Await.result(async(m).marketStatus(assetPair), RequestAwaitTime)
 
-    def orderHistory(sender: Node): Seq[OrderbookHistory] =
-      Await.result(async(m).orderHistory(sender), RequestAwaitTime)
-=======
     def fullOrderHistory(sender: Node): Seq[OrderbookHistory] =
       Await.result(async(m).fullOrdersHistory(sender), RequestAwaitTime)
 
     def orderHistoryByPair(sender: Node, assetPair: AssetPair): Seq[OrderbookHistory] =
       Await.result(async(m).orderHistoryByPair(sender, assetPair), RequestAwaitTime)
->>>>>>> 03578d08
 
     def activeOrderHistory(sender: Node): Seq[OrderbookHistory] =
       Await.result(async(m).activeOrderHistory(sender), RequestAwaitTime)
@@ -54,7 +46,7 @@
                    orderType: OrderType,
                    price: Long,
                    amount: Long,
-                   version: Byte,
+                   version: Byte = 1: Byte,
                    timeToLive: Duration = 30.days - 1.seconds): MatcherResponse =
       Await.result(async(m).placeOrder(sender, pair, orderType, price, amount, version, timeToLive), RequestAwaitTime)
 
@@ -123,29 +115,14 @@
                      orderType: OrderType,
                      price: Long,
                      amount: Long,
-                     version: Byte,
+                     version: Byte = 1: Byte,
                      timeToLive: Duration = 30.days - 1.seconds): Order = {
       val creationTime        = System.currentTimeMillis()
       val timeToLiveTimestamp = creationTime + timeToLive.toMillis
       val matcherPublicKey    = m.publicKey
-<<<<<<< HEAD
       val unsigned =
         Order(node.publicKey, matcherPublicKey, pair, orderType, price, amount, creationTime, timeToLiveTimestamp, 300000, Proofs.empty, version)
       Order.sign(unsigned, node.privateKey)
-=======
-      val unsigned = Order(node.publicKey,
-                           matcherPublicKey,
-                           pair,
-                           orderType,
-                           price,
-                           amount,
-                           creationTime,
-                           timeToLiveTimestamp,
-                           AsyncMatcherHttpApi.DefaultMatcherFee,
-                           Array())
-      val signature = crypto.sign(node.privateKey, unsigned.toSign)
-      unsigned.copy(signature = signature)
->>>>>>> 03578d08
     }
 
     def ordersByAddress(sender: Node, activeOnly: Boolean, waitTime: Duration = RequestAwaitTime): Seq[OrderbookHistory] =
