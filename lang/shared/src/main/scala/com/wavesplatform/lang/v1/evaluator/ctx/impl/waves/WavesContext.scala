package com.wavesplatform.lang.v1.evaluator.ctx.impl.waves

import cats.data.EitherT
import cats.implicits._
import com.wavesplatform.lang.Version._
import com.wavesplatform.lang.v1.compiler.Terms._
import com.wavesplatform.lang.v1.compiler.Types.{BYTEVECTOR, LONG, STRING, _}
import com.wavesplatform.lang.v1.evaluator.FunctionIds._
import com.wavesplatform.lang.v1.evaluator.ctx._
import com.wavesplatform.lang.v1.evaluator.ctx.impl.{EnvironmentFunctions, PureContext, _}
import com.wavesplatform.lang.v1.traits._
import com.wavesplatform.lang.v1.traits.domain.{OrdType, Recipient}
import com.wavesplatform.lang.v1.{CTX, FunctionHeader}
import monix.eval.Coeval
import scodec.bits.ByteVector

object WavesContext {

  import Bindings._
  import Types._
  import com.wavesplatform.lang.v1.evaluator.ctx.impl.converters._

<<<<<<< HEAD
  def build(version: Version,
            env: Environment,
            proofsEnabled: Boolean): CTX = {
=======
  def build(version: ScriptVersion, env: Environment, orderEnabled: Boolean, proofsEnabled: Boolean): CTX = {
>>>>>>> 9508998b
    val environmentFunctions = new EnvironmentFunctions(env)

    def getDataFromStateF(name: String, internalName: Short, dataType: DataType): BaseFunction =
      NativeFunction(
        name,
        100,
        internalName,
        UNION(dataType.innerType, UNIT),
        "get data from the account state",
        ("addressOrAlias", addressOrAliasType, "account"),
        ("key", STRING, "key")
      ) {
        case (addressOrAlias: CaseObj) :: CONST_STRING(k) :: Nil =>
          environmentFunctions.getData(addressOrAlias, k, dataType).map {
            case None => unit
            case Some(a) =>
              a match {
                case b: ByteVector => CONST_BYTEVECTOR(b)
                case b: Long       => CONST_LONG(b)
                case b: String     => CONST_STRING(b)
                case b: Boolean    => CONST_BOOLEAN(b)
              }
          }
        case _ => ???
      }

    val getIntegerFromStateF: BaseFunction = getDataFromStateF("getInteger", DATA_LONG_FROM_STATE, DataType.Long)
    val getBooleanFromStateF: BaseFunction = getDataFromStateF("getBoolean", DATA_BOOLEAN_FROM_STATE, DataType.Boolean)
    val getBinaryFromStateF: BaseFunction  = getDataFromStateF("getBinary", DATA_BYTES_FROM_STATE, DataType.ByteArray)
    val getStringFromStateF: BaseFunction  = getDataFromStateF("getString", DATA_STRING_FROM_STATE, DataType.String)

    def getDataFromArrayF(name: String, internalName: Short, dataType: DataType): BaseFunction =
      NativeFunction(
        name,
        10,
        internalName,
        UNION(dataType.innerType, UNIT),
        "Find and extract data by key",
        ("data", LIST(dataEntryType.typeRef), "DataEntry vector, usally tx.data"),
        ("key", STRING, "key")
      ) {
        case ARR(data: IndexedSeq[CaseObj] @unchecked) :: CONST_STRING(key: String) :: Nil =>
          data.find(_.fields("key") == CONST_STRING(key)).map(_.fields("value")) match {
            case Some(n: CONST_LONG) if dataType == DataType.Long            => Right(n)
            case Some(b: CONST_BOOLEAN) if dataType == DataType.Boolean      => Right(b)
            case Some(b: CONST_BYTEVECTOR) if dataType == DataType.ByteArray => Right(b)
            case Some(s: CONST_STRING) if dataType == DataType.String        => Right(s)
            case _                                                           => Right(unit)
          }
        case _ => ???
      }

    val getIntegerFromArrayF: BaseFunction = getDataFromArrayF("getInteger", DATA_LONG_FROM_ARRAY, DataType.Long)
    val getBooleanFromArrayF: BaseFunction = getDataFromArrayF("getBoolean", DATA_BOOLEAN_FROM_ARRAY, DataType.Boolean)
    val getBinaryFromArrayF: BaseFunction  = getDataFromArrayF("getBinary", DATA_BYTES_FROM_ARRAY, DataType.ByteArray)
    val getStringFromArrayF: BaseFunction  = getDataFromArrayF("getString", DATA_STRING_FROM_ARRAY, DataType.String)

    def getDataByIndexF(name: String, dataType: DataType): BaseFunction =
      UserFunction(
        name,
        UNION(dataType.innerType, UNIT),
        "Extract data by index",
        ("@data", LIST(dataEntryType.typeRef), "DataEntry vector, usally tx.data"),
        ("@index", LONG, "index")
      ) {
        BLOCKV1(
          LET("@val", GETTER(FUNCTION_CALL(PureContext.getElement, List(REF("@data"), REF("@index"))), "value")),
          IF(FUNCTION_CALL(PureContext._isInstanceOf, List(REF("@val"), CONST_STRING(dataType.innerType.name))), REF("@val"), REF("unit"))
        )
      }

    val getIntegerByIndexF: BaseFunction = getDataByIndexF("getInteger", DataType.Long)
    val getBooleanByIndexF: BaseFunction = getDataByIndexF("getBoolean", DataType.Boolean)
    val getBinaryByIndexF: BaseFunction  = getDataByIndexF("getBinary", DataType.ByteArray)
    val getStringByIndexF: BaseFunction  = getDataByIndexF("getString", DataType.String)

    def secureHashExpr(xs: EXPR): EXPR = FUNCTION_CALL(
      FunctionHeader.Native(KECCAK256),
      List(
        FUNCTION_CALL(
          FunctionHeader.Native(BLAKE256),
          List(xs)
        )
      )
    )

    lazy val addressFromPublicKeyF: BaseFunction =
      UserFunction("addressFromPublicKey", addressType.typeRef, "Convert public key to account address", ("@publicKey", BYTEVECTOR, "public key")) {

        FUNCTION_CALL(
          FunctionHeader.User("Address"),
          List(
            BLOCKV1(
              LET(
                "@afpk_withoutChecksum",
                FUNCTION_CALL(
                  PureContext.sumByteVector,
                  List(
                    CONST_BYTEVECTOR(ByteVector(EnvironmentFunctions.AddressVersion, env.networkByte)),
                    // publicKeyHash
                    FUNCTION_CALL(
                      PureContext.takeBytes,
                      List(
                        secureHashExpr(REF("@publicKey")),
                        CONST_LONG(EnvironmentFunctions.HashLength)
                      )
                    )
                  )
                )
              ),
              // bytes
              FUNCTION_CALL(
                PureContext.sumByteVector,
                List(
                  REF("@afpk_withoutChecksum"),
                  FUNCTION_CALL(
                    PureContext.takeBytes,
                    List(
                      secureHashExpr(REF("@afpk_withoutChecksum")),
                      CONST_LONG(EnvironmentFunctions.ChecksumLength)
                    )
                  )
                )
              )
            )
          )
        )
      }

    def removePrefixExpr(str: EXPR, prefix: String): EXPR = IF(
      FUNCTION_CALL(
        PureContext.eq,
        List(
          FUNCTION_CALL(PureContext.takeString, List(str, CONST_LONG(prefix.length))),
          CONST_STRING(prefix)
        )
      ),
      FUNCTION_CALL(PureContext.dropString, List(str, CONST_LONG(prefix.length))),
      str
    )

    def verifyAddressChecksumExpr(addressBytes: EXPR): EXPR = FUNCTION_CALL(
      PureContext.eq,
      List(
        // actual checksum
        FUNCTION_CALL(PureContext.takeRightBytes, List(addressBytes, CONST_LONG(EnvironmentFunctions.ChecksumLength))),
        // generated checksum
        FUNCTION_CALL(
          PureContext.takeBytes,
          List(
            secureHashExpr(FUNCTION_CALL(PureContext.dropRightBytes, List(addressBytes, CONST_LONG(EnvironmentFunctions.ChecksumLength)))),
            CONST_LONG(EnvironmentFunctions.ChecksumLength)
          )
        )
      )
    )

    lazy val addressFromStringF: BaseFunction =
      UserFunction("addressFromString", optionAddress, "Decode account address", ("@string", STRING, "string address represntation")) {

        BLOCKV1(
          LET("@afs_addrBytes",
              FUNCTION_CALL(FunctionHeader.Native(FROMBASE58), List(removePrefixExpr(REF("@string"), EnvironmentFunctions.AddressPrefix)))),
          IF(
            FUNCTION_CALL(
              PureContext.eq,
              List(
                FUNCTION_CALL(PureContext.sizeBytes, List(REF("@afs_addrBytes"))),
                CONST_LONG(EnvironmentFunctions.AddressLength)
              )
            ),
            IF(
              // version
              FUNCTION_CALL(
                PureContext.eq,
                List(
                  FUNCTION_CALL(PureContext.takeBytes, List(REF("@afs_addrBytes"), CONST_LONG(1))),
                  CONST_BYTEVECTOR(ByteVector(EnvironmentFunctions.AddressVersion))
                )
              ),
              IF(
                // networkByte
                FUNCTION_CALL(
                  PureContext.eq,
                  List(
                    FUNCTION_CALL(
                      PureContext.takeBytes,
                      List(
                        FUNCTION_CALL(PureContext.dropBytes, List(REF("@afs_addrBytes"), CONST_LONG(1))),
                        CONST_LONG(1)
                      )
                    ),
                    CONST_BYTEVECTOR(ByteVector(env.networkByte))
                  )
                ),
                IF(
                  verifyAddressChecksumExpr(REF("@afs_addrBytes")),
                  FUNCTION_CALL(FunctionHeader.User("Address"), List(REF("@afs_addrBytes"))),
                  REF("unit")
                ),
                REF("unit")
              ),
              REF("unit")
            ),
            REF("unit")
          )
        )
      }

    val addressFromRecipientF: BaseFunction =
      NativeFunction(
        "addressFromRecipient",
        100,
        ADDRESSFROMRECIPIENT,
        addressType.typeRef,
        "Extract address or lookup alias",
        ("AddressOrAlias", addressOrAliasType, "address or alias, usually tx.recipient")
      ) {
        case (c @ CaseObj(addressType.typeRef, _)) :: Nil => Right(c)
        case CaseObj(aliasType.typeRef, fields) :: Nil =>
          environmentFunctions
            .addressFromAlias(fields("alias").asInstanceOf[CONST_STRING].s)
            .map(resolved => CaseObj(addressType.typeRef, Map("bytes" -> CONST_BYTEVECTOR(resolved.bytes))))
        case _ => ???
      }

    val inputEntityCoeval: Coeval[Either[String, CaseObj]] =
      Coeval.evalOnce(
        env.inputEntity
          .eliminate(
            tx => transactionObject(tx, proofsEnabled).asRight[String],
            _.eliminate(
              o => orderObject(o, proofsEnabled).asRight[String],
              _ => "Expected Transaction or Order".asLeft[CaseObj]
            )
          ))

    val heightCoeval: Coeval[Either[String, CONST_LONG]] = Coeval.evalOnce(Right(CONST_LONG(env.height)))

    val anyTransactionType =
      if (proofsEnabled) anyTransactionTypeWithProofs
      else anyTransactionTypeWithoutProofs

    val txByIdF: BaseFunction = {
      val returnType = com.wavesplatform.lang.v1.compiler.Types.UNION.create(UNIT +: anyTransactionType.l)
      NativeFunction("transactionById", 100, GETTRANSACTIONBYID, returnType, "Lookup transaction", ("id", BYTEVECTOR, "transaction Id")) {
        case CONST_BYTEVECTOR(id: ByteVector) :: Nil =>
          val maybeDomainTx: Option[CaseObj] = env.transactionById(id.toArray).map(transactionObject(_, proofsEnabled))
          Right(fromOptionCO(maybeDomainTx))
        case _ => ???
      }
    }

    def caseObjToRecipient(c: CaseObj): Recipient = c.caseType.name match {
      case addressType.typeRef.name => Recipient.Address(c.fields("bytes").asInstanceOf[CONST_BYTEVECTOR].bs)
      case aliasType.typeRef.name   => Recipient.Alias(c.fields("alias").asInstanceOf[CONST_STRING].s)
      case _                        => ???
    }

    val assetBalanceF: BaseFunction =
      NativeFunction(
        "assetBalance",
        100,
        ACCOUNTASSETBALANCE,
        LONG,
        "get asset balance for account",
        ("addressOrAlias", addressOrAliasType, "account"),
        ("assetId", UNION(UNIT, BYTEVECTOR), "assetId (WAVES if none)")
      ) {
        case (c: CaseObj) :: u :: Nil if u == unit => env.accountBalanceOf(caseObjToRecipient(c), None).map(CONST_LONG)
        case (c: CaseObj) :: CONST_BYTEVECTOR(assetId: ByteVector) :: Nil =>
          env.accountBalanceOf(caseObjToRecipient(c), Some(assetId.toArray)).map(CONST_LONG)

        case _ => ???
      }

    val wavesBalanceF: UserFunction =
      UserFunction("wavesBalance", LONG, "get WAVES balanse for account", ("@addressOrAlias", addressOrAliasType, "account")) {
        FUNCTION_CALL(assetBalanceF.header, List(REF("@addressOrAlias"), REF("unit")))

      }

    val txHeightByIdF: BaseFunction = NativeFunction(
      "transactionHeightById",
      100,
      TRANSACTIONHEIGHTBYID,
      optionLong,
      "get height when transaction was stored to blockchain",
      ("id", BYTEVECTOR, "transaction Id")
    ) {
      case CONST_BYTEVECTOR(id: ByteVector) :: Nil => Right(fromOptionL(env.transactionHeightById(id.toArray).map(_.toLong)))
      case _                                       => ???
    }

    val sellOrdTypeCoeval: Coeval[Either[String, CaseObj]] = Coeval(Right(ordType(OrdType.Sell)))
    val buyOrdTypeCoeval: Coeval[Either[String, CaseObj]]  = Coeval(Right(ordType(OrdType.Buy)))

    val scriptInputType = Types.scriptInputType(proofsEnabled, orderEnabled)

    val commonVars = Map(
      ("height", ((com.wavesplatform.lang.v1.compiler.Types.LONG, "Current blockchain height"), LazyVal(EitherT(heightCoeval)))),
      ("tx", ((scriptInputType, "Processing transaction"), LazyVal(EitherT(inputEntityCoeval))))
    )

    val vars = Map(
      1 -> Map(),
      2 -> Map(
        ("Sell", ((ordTypeType, "Sell OrderType"), LazyVal(EitherT(sellOrdTypeCoeval)))),
        ("Buy", ((ordTypeType, "Buy OrderType"), LazyVal(EitherT(buyOrdTypeCoeval))))
      ),
      3 -> Map(
        ("Sell", ((ordTypeType, "Sell OrderType"), LazyVal(EitherT(sellOrdTypeCoeval)))),
        ("Buy", ((ordTypeType, "Buy OrderType"), LazyVal(EitherT(buyOrdTypeCoeval))))
      )
    )

    lazy val functions = Array(
      txByIdF,
      txHeightByIdF,
      getIntegerFromStateF,
      getBooleanFromStateF,
      getBinaryFromStateF,
      getStringFromStateF,
      getIntegerFromArrayF,
      getBooleanFromArrayF,
      getBinaryFromArrayF,
      getStringFromArrayF,
      getIntegerByIndexF,
      getBooleanByIndexF,
      getBinaryByIndexF,
      getStringByIndexF,
      addressFromPublicKeyF,
      addressFromStringF,
      addressFromRecipientF,
      assetBalanceF,
      wavesBalanceF
    )

<<<<<<< HEAD
    lazy val writeSetType = CaseType("WriteSet", List("data" -> LIST(dataEntryType.typeRef)))

    val types =
      if (proofsEnabled) wavesTypesWithProofs
      else wavesTypesWithoutProofs
=======
    val types = buildWavesTypes(proofsEnabled)
>>>>>>> 9508998b

    CTX(types++ (if (version == V3) List(writeSetType) else List.empty), commonVars ++ vars(version), functions)
  }
}<|MERGE_RESOLUTION|>--- conflicted
+++ resolved
@@ -20,13 +20,7 @@
   import Types._
   import com.wavesplatform.lang.v1.evaluator.ctx.impl.converters._
 
-<<<<<<< HEAD
-  def build(version: Version,
-            env: Environment,
-            proofsEnabled: Boolean): CTX = {
-=======
-  def build(version: ScriptVersion, env: Environment, orderEnabled: Boolean, proofsEnabled: Boolean): CTX = {
->>>>>>> 9508998b
+  def build(version: Version, env: Environment, orderEnabled: Boolean, proofsEnabled: Boolean): CTX = {
     val environmentFunctions = new EnvironmentFunctions(env)
 
     def getDataFromStateF(name: String, internalName: Short, dataType: DataType): BaseFunction =
@@ -365,15 +359,9 @@
       wavesBalanceF
     )
 
-<<<<<<< HEAD
     lazy val writeSetType = CaseType("WriteSet", List("data" -> LIST(dataEntryType.typeRef)))
 
-    val types =
-      if (proofsEnabled) wavesTypesWithProofs
-      else wavesTypesWithoutProofs
-=======
     val types = buildWavesTypes(proofsEnabled)
->>>>>>> 9508998b
 
     CTX(types++ (if (version == V3) List(writeSetType) else List.empty), commonVars ++ vars(version), functions)
   }
