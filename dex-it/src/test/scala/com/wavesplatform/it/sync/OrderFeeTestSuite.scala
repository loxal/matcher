--- conflicted
+++ resolved
@@ -3,75 +3,40 @@
 import com.softwaremill.sttp.StatusCodes
 import com.typesafe.config.{Config, ConfigFactory}
 import com.wavesplatform.it.MatcherSuiteBase
-<<<<<<< HEAD
-import com.wavesplatform.it.api.dex.OrderStatus
+import com.wavesplatform.it.api.dex.{LevelResponse, OrderStatus}
 import com.wavesplatform.transaction.Asset.{IssuedAsset, Waves}
 import com.wavesplatform.transaction.assets.exchange.{Order, OrderType}
-=======
-import com.wavesplatform.it.api.LevelResponse
-import com.wavesplatform.it.api.SyncHttpApi._
-import com.wavesplatform.it.api.SyncMatcherHttpApi._
-import com.wavesplatform.it.sync.config.MatcherPriceAssetConfig.{wavesBtcPair, _}
-import com.wavesplatform.it.util._
-import com.wavesplatform.transaction.Asset.IssuedAsset
-import com.wavesplatform.transaction.assets.exchange.OrderType
-
-import scala.concurrent.duration._
->>>>>>> 43bee17f
 
 // TODO refactor balances retrieving
 class OrderFeeTestSuite extends MatcherSuiteBase {
-<<<<<<< HEAD
+
   private val baseFee = 300000
-  override protected val suiteInitialDexConfig: Config = ConfigFactory.parseString(
-    s"""waves.dex.order-fee {
-       |  mode = dynamic
-       |  dynamic.base-fee = $baseFee
-       |}""".stripMargin
+
+  override protected def suiteInitialDexConfig: Config = ConfigFactory.parseString(
+    s"""
+       |waves.dex {
+       |  allowed-order-versions = [1, 2, 3]
+       |  order-fee {
+       |    mode = dynamic
+       |    dynamic {
+       |      base-fee = $baseFee
+       |    }
+       |    percent {
+       |      asset-type = amount
+       |      min-fee = 10
+       |    }
+       |    fixed {
+       |      asset = $EthId
+       |      min-fee = 10
+       |    }
+       |  }
+       |}
+       """.stripMargin
   )
 
   override protected def beforeAll(): Unit = {
     super.beforeAll()
-    broadcastAndAwait(IssueUsdTx, IssueEthTx, IssueBtcTx)
-=======
-
-  val baseFee = 300000
-
-  override protected def nodeConfigs: Seq[Config] = {
-
-    val orderFeeSettingsStr =
-      s"""
-         |waves.dex {
-         |  allowed-order-versions = [1, 2, 3]
-         |  order-fee {
-         |    mode = dynamic
-         |    dynamic {
-         |      base-fee = $baseFee
-         |    }
-         |    percent {
-         |      asset-type = amount
-         |      min-fee = 10
-         |    }
-         |    fixed {
-         |      asset = "$EthId"
-         |      min-fee = 10
-         |    }
-         |  }
-         |}
-       """.stripMargin
-
-    super.nodeConfigs.map(
-      ConfigFactory
-        .parseString(orderFeeSettingsStr)
-        .withFallback
-    )
-  }
-
-  override protected def beforeAll(): Unit = {
-    super.beforeAll()
-    val txIds = Seq(IssueWctTx, IssueUsdTx, IssueEthTx, IssueBtcTx).map(_.json()).map(node.broadcastRequest(_).id)
-    txIds.foreach(node.waitForTransaction(_))
->>>>>>> 43bee17f
+    broadcastAndAwait(IssueWctTx, IssueUsdTx, IssueEthTx, IssueBtcTx)
   }
 
   private def mkBobOrder: Order = mkOrder(
@@ -96,6 +61,10 @@
     matcherFeeAssetId = eth
   )
 
+  def upsertRates(pairs: (IssuedAsset, Double)*): Unit = pairs.foreach {
+    case (asset, rate) => withClue(s"$asset")(dex1Api.upsertRate(asset, rate))
+  }
+
   "supported non-waves order fee" - {
     val btcRate = 0.0005
     val ethRate = 0.0064
@@ -109,42 +78,35 @@
           orderType = OrderType.BUY,
           amount = 1.waves,
           price = 50000L,
-<<<<<<< HEAD
           matcherFee = 100L, // ^ 150
           matcherFeeAssetId = btc
-        )) should failWith(9441542, s"Required 0.0000015 $BtcId as fee for this order, but given 0.000001 $BtcId") // TODO
+        )
+      ) should failWith(
+        9441542, // FeeNotEnough
+        s"Required 0.0000015 $BtcId as fee for this order, but given 0.000001 $BtcId"
+      ) // TODO
 
       // TODO
       val r = dex1Api.tryPlace(
         mkOrder(
           owner = bob,
-=======
-          fee = 100L,
-          version = 3: Byte,
-          feeAsset = IssuedAsset(BtcId)
-        ),
-        s"Required 0.0000015 $BtcId as fee for this order, but given 0.000001 $BtcId"
-      )
-
-      assertBadRequestAndResponse(
-        node.placeOrder(
-          sender = bob,
->>>>>>> 43bee17f
           pair = wavesBtcPair,
           orderType = OrderType.BUY,
           amount = 1.waves,
           price = 50000L,
-<<<<<<< HEAD
           matcherFee = 1920L, // ^ 150
           matcherFeeAssetId = eth // ^ BTC
-        ))
-      r should failWith(3147270, s"0.0000192 $EthId")
-      r should failWith(3147270, s"0.0005 $BtcId")
+        )
+      )
+
+      r should failWith(3147270, s"0.0000192 $EthId") // BalanceNotEnough
+      r should failWith(3147270, s"0.0005 $BtcId")    // BalanceNotEnough
 
       List(btc, eth).foreach(dex1Api.deleteRate)
     }
 
     "is enough" in {
+
       upsertRates(btc -> btcRate)
       dex1Api.place(
         mkOrder(
@@ -156,44 +118,8 @@
           matcherFee = 150L,
           matcherFeeAssetId = btc
         )
-=======
-          fee = 1920L,
-          version = 3: Byte,
-          feeAsset = IssuedAsset(EthId)
-        ),
-        s"Not enough tradable balance. The order requires 0.0000192 $EthId and 0.0005 $BtcId"
-      )
-      Array(BtcId, EthId)
-        .foreach(assetId => node.deleteRate(IssuedAsset(assetId)))
-    }
-
-    "is enough" in {
-      node.upsertRate(IssuedAsset(BtcId), btcRate, expectedStatusCode = StatusCodes.Created)
-      node.placeOrder(
-        sender = bob,
-        pair = wavesBtcPair,
-        orderType = OrderType.SELL,
-        amount = 1.waves,
-        price = 50000L,
-        fee = 150L,
-        version = 3: Byte,
-        feeAsset = IssuedAsset(BtcId)
-      )
-      node.reservedBalance(bob).keys shouldNot contain(BtcId.toString)
-      node.reservedBalance(bob)("WAVES") shouldEqual 100000000L
-      node.cancelAllOrders(bob)
-
-      node.placeOrder(
-        sender = bob,
-        pair = wavesBtcPair,
-        orderType = OrderType.BUY,
-        amount = 1.waves,
-        price = 50000L,
-        fee = 150L,
-        version = 3: Byte,
-        feeAsset = IssuedAsset(BtcId)
->>>>>>> 43bee17f
-      )
+      )
+
       val before = dex1Api.reservedBalance(bob)
       before.keys shouldNot contain(btc)
       before(Waves) shouldEqual 100000000L
@@ -208,7 +134,6 @@
     }
 
     "missing part of fee can be withdraw after order fill" in {
-<<<<<<< HEAD
       upsertRates(eth -> ethRate)
       val bobEthBalance = wavesNode1Api.balance(bob, eth)
       if (bobEthBalance > 0) wavesNode1Api.broadcast(mkTransfer(bob, alice, bobEthBalance, eth))
@@ -237,72 +162,31 @@
         wavesNode1Api.balance(bob, eth) shouldBe (100000000L - 1920L)
       }
       dex1Api.deleteRate(eth)
-=======
-      node.upsertRate(IssuedAsset(EthId), ethRate, expectedStatusCode = StatusCodes.Created)
-      val bobEthBalance = node.assetBalance(bob.toAddress.toString, EthId.toString).balance
-      if (bobEthBalance > 0) {
-        node.broadcastTransfer(bob, alice.toAddress.toString, bobEthBalance, minFee, Option(EthId.toString), None, waitForTx = true)
-      }
-      val bobOrderId = node
-        .placeOrder(
-          sender = bob,
-          pair = ethWavesPair,
-          orderType = OrderType.BUY,
-          amount = 100000000L,
-          price = 156250000000L,
-          fee = 1920L,
-          version = 3: Byte,
-          feeAsset = IssuedAsset(EthId)
-        )
-        .message
-        .id
-      node.placeOrder(
-        sender = alice,
-        pair = ethWavesPair,
-        orderType = OrderType.SELL,
-        amount = 100000000L,
-        price = 156250000000L,
-        fee = 1920L,
-        version = 3: Byte,
-        feeAsset = IssuedAsset(EthId)
-      )
-      node.waitOrderInBlockchain(bobOrderId)
-      node.assertAssetBalance(bob.toAddress.toString, EthId.toString, 100000000L - 1920L)
-      node.deleteRate(IssuedAsset(EthId))
->>>>>>> 43bee17f
     }
   }
 
   "asset fee is not supported" - {
     val btcRate = 0.0005
     val ethRate = 0.0064
-<<<<<<< HEAD
     val order   = mkBobOrder
-=======
-    val order = node.prepareOrder(
-      sender = bob,
-      pair = wavesBtcPair,
-      orderType = OrderType.BUY,
-      amount = 1.waves,
-      price = 50000L,
-      fee = 150L,
-      version = 3: Byte,
-      feeAsset = IssuedAsset(BtcId)
-    )
->>>>>>> 43bee17f
 
     "only waves supported" in {
-      dex1Api.tryPlace(order) should failWith(9441540, s"Required one of the following fee asset: WAVES. But given $BtcId")
+      dex1Api.tryPlace(order) should failWith(
+        9441540, // UnexpectedFeeAsset
+        s"Required one of the following fee asset: WAVES. But given $BtcId"
+      )
     }
 
     "not only waves supported" in {
       upsertRates(eth -> 0.1)
-      dex1Api.tryPlace(order) should failWith(9441540, s"Required one of the following fee asset: $EthId, WAVES. But given $BtcId")
+      dex1Api.tryPlace(order) should failWith(
+        9441540, // UnexpectedFeeAsset
+        s"Required one of the following fee asset: $EthId, WAVES. But given $BtcId"
+      )
       dex1Api.deleteRate(eth)
     }
 
     "asset became not supported after order was placed" in {
-<<<<<<< HEAD
       upsertRates(btc -> btcRate, eth -> ethRate)
       val bobBtcBalance   = wavesNode1Api.balance(bob, btc)
       val aliceBtcBalance = wavesNode1Api.balance(alice, btc)
@@ -376,130 +260,6 @@
         wavesNode1Api.balance(bob, btc) shouldBe (bobBtcBalance - 50150L)
       }
       List(btc, eth).foreach(dex1Api.deleteRate)
-=======
-      Map(BtcId -> btcRate, EthId -> ethRate)
-        .foreach(asset => node.upsertRate(IssuedAsset(asset._1), asset._2, expectedStatusCode = StatusCodes.Created))
-      val bobBtcBalance   = node.assetBalance(bob.toAddress.toString, BtcId.toString).balance
-      val aliceBtcBalance = node.assetBalance(alice.toAddress.toString, BtcId.toString).balance
-      val aliceEthBalance = node.assetBalance(alice.toAddress.toString, EthId.toString).balance
-      val bobOrderId      = node.placeOrder(order).message.id
-      node.deleteRate(IssuedAsset(BtcId))
-      node
-        .placeOrder(
-          sender = alice,
-          pair = wavesBtcPair,
-          orderType = OrderType.SELL,
-          amount = 1.waves,
-          price = 50000L,
-          fee = 1920L,
-          version = 3,
-          feeAsset = IssuedAsset(EthId)
-        )
-        .message
-        .id
-      node.waitOrderStatus(wavesBtcPair, bobOrderId, "Filled", 500.millis)
-      node.waitOrderInBlockchain(bobOrderId)
-      node.assertAssetBalance(bob.toAddress.toString, BtcId.toString, bobBtcBalance - 150L - 50000L)
-      node.assertAssetBalance(alice.toAddress.toString, BtcId.toString, aliceBtcBalance + 50000L)
-      node.assertAssetBalance(alice.toAddress.toString, EthId.toString, aliceEthBalance - 1920L)
-      node.deleteRate(IssuedAsset(EthId))
-    }
-
-    "asset became not supported after order was partially filled" in {
-      Map(BtcId -> btcRate, EthId -> ethRate)
-        .foreach(asset => node.upsertRate(IssuedAsset(asset._1), asset._2, expectedStatusCode = StatusCodes.Created))
-      val bobBtcBalance   = node.assetBalance(bob.toAddress.toString, BtcId.toString).balance
-      val aliceBtcBalance = node.assetBalance(alice.toAddress.toString, BtcId.toString).balance
-      val aliceEthBalance = node.assetBalance(alice.toAddress.toString, EthId.toString).balance
-      val aliceOrderId = node
-        .placeOrder(
-          sender = alice,
-          pair = wavesBtcPair,
-          orderType = OrderType.SELL,
-          amount = 2.waves,
-          price = 50000L,
-          fee = 1920L,
-          version = 3,
-          feeAsset = IssuedAsset(EthId)
-        )
-        .message
-        .id
-      node.reservedBalance(alice)(EthId.toString) shouldBe 1920L
-      node.placeOrder(
-        sender = bob,
-        pair = wavesBtcPair,
-        orderType = OrderType.BUY,
-        amount = 1.waves,
-        price = 50000L,
-        fee = 150L,
-        version = 3: Byte,
-        feeAsset = IssuedAsset(BtcId)
-      )
-      node.waitOrderStatus(wavesBtcPair, aliceOrderId, "PartiallyFilled", 500.millis)
-      node.waitOrderInBlockchain(aliceOrderId)
-      node.reservedBalance(alice)(EthId.toString) shouldBe 960L
-      node.assertAssetBalance(bob.toAddress.toString, BtcId.toString, bobBtcBalance - 150L - 50000L)
-      node.assertAssetBalance(alice.toAddress.toString, BtcId.toString, aliceBtcBalance + 50000L)
-      node.assertAssetBalance(alice.toAddress.toString, EthId.toString, aliceEthBalance - 960L)
-      node.deleteRate(IssuedAsset(EthId))
-      val bobSecondOrderId = node
-        .placeOrder(
-          sender = bob,
-          pair = wavesBtcPair,
-          orderType = OrderType.BUY,
-          amount = 1.waves,
-          price = 50000L,
-          fee = 150L,
-          version = 3: Byte,
-          feeAsset = IssuedAsset(BtcId)
-        )
-        .message
-        .id
-      node.waitOrderStatus(wavesBtcPair, aliceOrderId, "Filled", 500.millis)
-      node.waitOrderInBlockchain(bobSecondOrderId)
-      node.assertAssetBalance(bob.toAddress.toString, BtcId.toString, bobBtcBalance - 300L - 100000L)
-      node.assertAssetBalance(alice.toAddress.toString, BtcId.toString, aliceBtcBalance + 100000L)
-      node.assertAssetBalance(alice.toAddress.toString, EthId.toString, aliceEthBalance - 1920L)
-      node.deleteRate(IssuedAsset(BtcId))
-    }
-
-    "rates of asset pair was changed while order is placed" in {
-      Map(BtcId -> btcRate, EthId -> ethRate)
-        .foreach(asset => node.upsertRate(IssuedAsset(asset._1), asset._2, expectedStatusCode = StatusCodes.Created))
-      val bobBtcBalance = node.assetBalance(bob.toAddress.toString, BtcId.toString).balance
-      val bobOrderId = node
-        .placeOrder(
-          sender = bob,
-          pair = wavesBtcPair,
-          orderType = OrderType.BUY,
-          amount = 1.waves,
-          price = 50000L,
-          fee = 150L,
-          version = 3,
-          feeAsset = IssuedAsset(BtcId)
-        )
-        .message
-        .id
-      val newBtcRate = btcRate * 2
-      node.upsertRate(IssuedAsset(BtcId), newBtcRate, expectedStatusCode = StatusCodes.OK)
-      node.reservedBalance(bob)(BtcId.toString) shouldBe 50150L
-      node
-        .placeOrder(
-          sender = alice,
-          pair = wavesBtcPair,
-          orderType = OrderType.SELL,
-          amount = 1.waves,
-          price = 50000L,
-          fee = 1920L,
-          version = 3,
-          feeAsset = IssuedAsset(EthId)
-        )
-        .message
-        .id
-      node.waitOrderInBlockchain(bobOrderId)
-      node.assertAssetBalance(bob.toAddress.toString, BtcId.toString, bobBtcBalance - 50150L)
-      Array(BtcId, EthId).foreach(assetId => node.deleteRate(IssuedAsset(assetId)))
->>>>>>> 43bee17f
     }
   }
 
@@ -508,7 +268,6 @@
     val ethRate = 0.0064
 
     "are full filled" in {
-<<<<<<< HEAD
       val bobBtcBalance     = wavesNode1Api.balance(bob, btc)
       val aliceBtcBalance   = wavesNode1Api.balance(alice, btc)
       val aliceEthBalance   = wavesNode1Api.balance(alice, eth)
@@ -573,122 +332,20 @@
 
       dex1Api.cancelAll(alice)
       List(btc, eth).foreach(dex1Api.deleteRate)
-=======
-      val bobBtcBalance     = node.assetBalance(bob.toAddress.toString, BtcId.toString).balance
-      val aliceBtcBalance   = node.assetBalance(alice.toAddress.toString, BtcId.toString).balance
-      val aliceEthBalance   = node.assetBalance(alice.toAddress.toString, EthId.toString).balance
-      val matcherEthBalance = node.assetBalance(matcher.toAddress.toString, EthId.toString).balance
-      val matcherBtcBalance = node.assetBalance(matcher.toAddress.toString, BtcId.toString).balance
-      val bobWavesBalance   = node.accountBalances(bob.toAddress.toString)._1
-      val aliceWavesBalance = node.accountBalances(alice.toAddress.toString)._1
-
-      Map(BtcId -> btcRate, EthId -> ethRate)
-        .foreach(asset => node.upsertRate(IssuedAsset(asset._1), asset._2, expectedStatusCode = StatusCodes.Created))
-      val bobOrderId = node
-        .placeOrder(
-          sender = bob,
-          pair = wavesBtcPair,
-          orderType = OrderType.BUY,
-          amount = 1.waves,
-          price = 50000L,
-          fee = 150L,
-          version = 3,
-          feeAsset = IssuedAsset(BtcId)
-        )
-        .message
-        .id
-      node.waitOrderStatus(wavesBtcPair, bobOrderId, "Accepted")
-      node.reservedBalance(bob).keys should not contain "WAVES"
-
-      val aliceOrderId = node
-        .placeOrder(
-          sender = alice,
-          pair = wavesBtcPair,
-          orderType = OrderType.SELL,
-          amount = 1.waves,
-          price = 50000L,
-          fee = 1920L,
-          version = 3,
-          feeAsset = IssuedAsset(EthId)
-        )
-        .message
-        .id
-      Array(bobOrderId, aliceOrderId)
-        .foreach(orderId => node.waitOrderStatus(wavesBtcPair, orderId, "Filled"))
-      Array(bobOrderId, aliceOrderId)
-        .foreach(orderId => node.waitOrderInBlockchain(orderId))
-      node.assertAssetBalance(bob.toAddress.toString, BtcId.toString, bobBtcBalance - 50150L)
-      node.assertAssetBalance(alice.toAddress.toString, BtcId.toString, aliceBtcBalance + 50000L)
-      node.assertAssetBalance(alice.toAddress.toString, EthId.toString, aliceEthBalance - 1920L)
-      node.assertAssetBalance(matcher.toAddress.toString, EthId.toString, matcherEthBalance + 1920L)
-      node.assertAssetBalance(matcher.toAddress.toString, BtcId.toString, matcherBtcBalance + 150L)
-      node.assertBalances(bob.toAddress.toString, bobWavesBalance + 1.waves)
-      node.assertBalances(alice.toAddress.toString, aliceWavesBalance - 1.waves)
-      Array(BtcId, EthId)
-        .foreach(assetId => node.deleteRate(IssuedAsset(assetId)))
-    }
-
-    "are partial filled" in {
-      val bobBtcBalance     = node.assetBalance(bob.toAddress.toString, BtcId.toString).balance
-      val aliceBtcBalance   = node.assetBalance(alice.toAddress.toString, BtcId.toString).balance
-      val aliceEthBalance   = node.assetBalance(alice.toAddress.toString, EthId.toString).balance
-      val matcherEthBalance = node.assetBalance(matcher.toAddress.toString, EthId.toString).balance
-
-      Map(BtcId -> btcRate, EthId -> ethRate)
-        .foreach(asset => node.upsertRate(IssuedAsset(asset._1), asset._2, expectedStatusCode = StatusCodes.Created))
-      val bobOrderId = node
-        .placeOrder(
-          sender = bob,
-          pair = wavesBtcPair,
-          orderType = OrderType.BUY,
-          amount = 1.waves,
-          price = 50000L,
-          fee = 150L,
-          version = 3,
-          feeAsset = IssuedAsset(BtcId)
-        )
-        .message
-        .id
-      val aliceOrderId = node
-        .placeOrder(
-          sender = alice,
-          pair = wavesBtcPair,
-          orderType = OrderType.SELL,
-          amount = 2.waves,
-          price = 50000L,
-          fee = 1920L,
-          version = 3,
-          feeAsset = IssuedAsset(EthId)
-        )
-        .message
-        .id
-
-      Map(bobOrderId -> "Filled", aliceOrderId -> "PartiallyFilled")
-        .foreach(order => node.waitOrderStatus(wavesBtcPair, order._1, order._2, 500.millis))
-      Array(bobOrderId, aliceOrderId)
-        .foreach(orderId => node.waitOrderInBlockchain(orderId))
-
-      node.assertAssetBalance(bob.toAddress.toString, BtcId.toString, bobBtcBalance - 50150L)
-      node.assertAssetBalance(alice.toAddress.toString, BtcId.toString, aliceBtcBalance + 50000L)
-      node.assertAssetBalance(alice.toAddress.toString, EthId.toString, aliceEthBalance - 960L)
-      node.assertAssetBalance(matcher.toAddress.toString, EthId.toString, matcherEthBalance + 960L)
-
-      node.cancelAllOrders(alice)
-      Array(BtcId, EthId)
-        .foreach(assetId => node.deleteRate(IssuedAsset(assetId)))
->>>>>>> 43bee17f
     }
 
     "are partial filled both" in {
       val params = Map(9.waves -> 213L, 1900.waves -> 1L, 2000.waves -> 1L)
       for ((aliceOrderAmount, aliceBalanceDiff) <- params) {
-<<<<<<< HEAD
-        val bobBtcBalance     = wavesNode1Api.balance(bob, btc)
+
+        val bobBtcBalance   = wavesNode1Api.balance(bob, btc)
+        val bobWavesBalance = wavesNode1Api.balance(bob, Waves)
+
+        val aliceWavesBalance = wavesNode1Api.balance(alice, Waves)
         val aliceBtcBalance   = wavesNode1Api.balance(alice, btc)
         val aliceEthBalance   = wavesNode1Api.balance(alice, eth)
+
         val matcherEthBalance = wavesNode1Api.balance(matcher, eth)
-        val bobWavesBalance   = wavesNode1Api.balance(bob, Waves)
-        val aliceWavesBalance = wavesNode1Api.balance(alice, Waves)
 
         upsertRates(btc -> btcRate, eth -> ethRate)
         val bobOrder = mkBobOrder
@@ -720,78 +377,6 @@
 
         dex1Api.cancelAll(alice)
         List(btc, eth).foreach(dex1Api.deleteRate)
-=======
-
-        val bobWavesBalance = node.accountBalances(bob.toAddress.toString)._1
-        val bobBtcBalance   = node.assetBalance(bob.toAddress.toString, BtcId.toString).balance
-
-        val aliceWavesBalance = node.accountBalances(alice.toAddress.toString)._1
-        val aliceBtcBalance   = node.assetBalance(alice.toAddress.toString, BtcId.toString).balance
-        val aliceEthBalance   = node.assetBalance(alice.toAddress.toString, EthId.toString).balance
-
-        val matcherEthBalance = node.assetBalance(matcher.toAddress.toString, EthId.toString).balance
-
-        Map(btc -> btcRate, eth -> ethRate).foreach {
-          case (asset, rate) => node.upsertRate(asset, rate, expectedStatusCode = StatusCodes.Created)
-        }
-
-        val bobOrderId =
-          node
-            .placeOrder(
-              sender = bob,
-              pair = wavesBtcPair,
-              orderType = OrderType.BUY,
-              amount = 1.waves,
-              price = 50000L,
-              fee = 150L,
-              version = 3,
-              feeAsset = btc
-            )
-            .message
-            .id
-
-        node.waitOrderStatus(wavesBtcPair, bobOrderId, "Accepted")
-        node.reservedBalance(bob).keys should not contain "WAVES"
-
-        val aliceOrderId =
-          node
-            .placeOrder(
-              sender = alice,
-              pair = wavesBtcPair,
-              orderType = OrderType.SELL,
-              amount = aliceOrderAmount,
-              price = 50000L,
-              fee = 1920L,
-              version = 3,
-              feeAsset = eth
-            )
-            .message
-            .id
-
-        Map(bobOrderId -> "Filled", aliceOrderId -> "PartiallyFilled").foreach {
-          case (orderId, orderStatus) => node.waitOrderStatus(wavesBtcPair, orderId, orderStatus, 500.millis)
-        }
-
-        Array(bobOrderId, aliceOrderId).foreach {
-          node.waitOrderInBlockchain(_)
-        }
-
-        node.assertAssetBalance(bob.toAddress.toString, BtcId.toString, bobBtcBalance - 50150L)
-        node.assertAssetBalance(alice.toAddress.toString, BtcId.toString, aliceBtcBalance + 50000L)
-
-        withClue(s"Alice's ETH balance diff = $aliceBalanceDiff, alice's order amount = $aliceOrderAmount:\n") {
-          node.assertAssetBalance(alice.toAddress.toString, EthId.toString, aliceEthBalance - aliceBalanceDiff)
-          node.assertAssetBalance(matcher.toAddress.toString, EthId.toString, matcherEthBalance + aliceBalanceDiff)
-        }
-
-        node.assertBalances(bob.toAddress.toString, bobWavesBalance + 1.waves)
-        node.assertBalances(alice.toAddress.toString, aliceWavesBalance - 1.waves)
-
-        node.cancelAllOrders(alice)
-        Array(btc, eth).foreach {
-          node.deleteRate(_)
-        }
->>>>>>> 43bee17f
       }
     }
   }
@@ -800,7 +385,6 @@
     val btcRate = 0.0005
     val ethRate = 0.0064
     "order with non-waves fee" in {
-<<<<<<< HEAD
       val bobBalance = dex1Api.tradableBalance(bob, wavesBtcPair)
       upsertRates(btc -> btcRate)
       val order = mkOrder(
@@ -851,445 +435,319 @@
     }
   }
 
-  private def upsertRates(pairs: (IssuedAsset, Double)*): Unit = pairs.foreach {
-    case (asset, rate) => withClue(s"$asset")(dex1Api.upsertRate(asset, rate)._1 shouldBe StatusCodes.Created)
-=======
-      val assetPair  = wavesBtcPair
-      val bobBalance = node.tradableBalance(bob, assetPair)
-      node.upsertRate(IssuedAsset(BtcId), btcRate, expectedStatusCode = StatusCodes.Created)
-      val orderId = node
-        .placeOrder(
-          sender = bob,
-          pair = wavesBtcPair,
-          orderType = OrderType.SELL,
-          amount = 1.waves,
-          price = 50000L,
-          fee = 150L,
-          version = 3: Byte,
-          feeAsset = IssuedAsset(BtcId)
-        )
-        .message
-        .id
-      node.cancelOrder(bob, assetPair, orderId).status shouldBe "OrderCanceled"
-      node.reservedBalance(bob).keys.size shouldBe 0
-      node.tradableBalance(bob, wavesBtcPair) shouldEqual bobBalance
-      node.deleteRate(IssuedAsset(BtcId))
-    }
-
-    "partially filled order with non-waves fee" in {
-      val assetPair       = wavesBtcPair
-      val aliceEthBalance = node.tradableBalance(alice, ethWavesPair)(EthId.toString)
-      Map(BtcId -> btcRate, EthId -> ethRate)
-        .foreach(asset => node.upsertRate(IssuedAsset(asset._1), asset._2, expectedStatusCode = StatusCodes.Created))
-      val bobOrderId = node
-        .placeOrder(
-          sender = bob,
-          pair = assetPair,
-          orderType = OrderType.BUY,
-          amount = 1.waves,
-          price = 50000L,
-          fee = 150L,
-          version = 3,
-          feeAsset = IssuedAsset(BtcId)
-        )
-        .message
-        .id
-      val aliceOrderId = node
-        .placeOrder(
-          sender = alice,
-          pair = assetPair,
-          orderType = OrderType.SELL,
-          amount = 2.waves,
-          price = 50000L,
-          fee = 1920L,
-          version = 3,
-          feeAsset = IssuedAsset(EthId)
-        )
-        .message
-        .id
-      Array(bobOrderId, aliceOrderId)
-        .foreach(orderId => node.waitOrderInBlockchain(orderId))
-      node.cancelOrder(alice, assetPair, aliceOrderId).status shouldBe "OrderCanceled"
-      node.reservedBalance(alice).keys.size shouldBe 0
-      node.assertAssetBalance(alice.toAddress.toString, EthId.toString, aliceEthBalance - 960L)
-      Array(BtcId, EthId)
-        .foreach(assetId => node.deleteRate(IssuedAsset(assetId)))
-    }
-  }
-
   "fee in pairs with different decimals count" in {
-    node.upsertRate(IssuedAsset(UsdId), 5, expectedStatusCode = StatusCodes.Created)
-    assertBadRequestAndMessage(
-      node.placeOrder(
-        sender = bob,
-        pair = wavesUsdPair,
-        orderType = OrderType.SELL,
-        amount = 1.waves,
-        price = 300,
-        fee = 1L,
-        version = 3: Byte,
-        feeAsset = IssuedAsset(UsdId)
-      ),
+    upsertRates(usd -> 5d)
+    dex1Api.tryPlace(mkOrder(bob, wavesUsdPair, OrderType.SELL, 1.waves, 300, matcherFee = 1L, matcherFeeAssetId = usd)) should failWith(
+      9441542, // FeeNotEnough
       s"Required 0.02 $UsdId as fee for this order, but given 0.01 $UsdId"
     )
 
-    node.upsertRate(IssuedAsset(UsdId), 3, expectedStatusCode = StatusCodes.OK)
-
-    val aliceWavesBalance = node.accountBalances(alice.toAddress.toString)._1
-    val aliceUsdBalance   = node.assetBalance(alice.toAddress.toString, UsdId.toString).balance
-    val bobWavesBalance   = node.accountBalances(bob.toAddress.toString)._1
-    val bobUsdBalance     = node.assetBalance(bob.toAddress.toString, UsdId.toString).balance
-    val bobOrderId = node
-      .placeOrder(
-        sender = bob,
-        pair = wavesUsdPair,
-        orderType = OrderType.SELL,
-        amount = 1.waves,
-        price = 300,
-        fee = 1L,
-        version = 3: Byte,
-        feeAsset = IssuedAsset(UsdId)
-      )
-      .message
-      .id
-    node.orderBook(wavesUsdPair).asks shouldBe List(LevelResponse(1.waves, 300))
-    node.reservedBalance(bob) shouldBe Map("WAVES" -> 1.waves)
-    node.cancelOrder(bob, wavesUsdPair, bobOrderId)
-
-    node.accountBalances(alice.toAddress.toString)._1 shouldBe aliceWavesBalance
-    node.assetBalance(alice.toAddress.toString, UsdId.toString).balance shouldBe aliceUsdBalance
-    node.accountBalances(bob.toAddress.toString)._1 shouldBe bobWavesBalance
-    node.assetBalance(bob.toAddress.toString, UsdId.toString).balance shouldBe bobUsdBalance
-    val aliceOrderId = node
-      .placeOrder(
-        sender = alice,
-        pair = wavesUsdPair,
-        orderType = OrderType.BUY,
-        amount = 1.waves,
-        price = 300,
-        fee = 1L,
-        version = 3: Byte,
-        feeAsset = IssuedAsset(UsdId)
-      )
-      .message
-      .id
-    node.orderBook(wavesUsdPair).bids shouldBe List(LevelResponse(1.waves, 300))
-    node.reservedBalance(alice) shouldBe Map(UsdId.toString -> 301)
-
-    node.placeOrder(
-      sender = bob,
-      pair = wavesUsdPair,
-      orderType = OrderType.SELL,
-      amount = 1.waves,
-      price = 300,
-      fee = 1L,
-      version = 3: Byte,
-      feeAsset = IssuedAsset(UsdId)
-    )
-    node.waitOrderInBlockchain(aliceOrderId)
-    node.accountBalances(alice.toAddress.toString)._1 shouldBe aliceWavesBalance + 1.waves
-    node.assetBalance(alice.toAddress.toString, UsdId.toString).balance shouldBe aliceUsdBalance - 301
-    node.accountBalances(bob.toAddress.toString)._1 shouldBe bobWavesBalance - 1.waves
-    node.assetBalance(bob.toAddress.toString, UsdId.toString).balance shouldBe bobUsdBalance + 299
-
-    node.deleteRate(usd, StatusCodes.OK)
+    upsertRates(usd -> 3)
+
+    val aliceWavesBalance = wavesNode1Api.balance(alice, Waves)
+    val aliceUsdBalance   = wavesNode1Api.balance(alice, usd)
+    val bobWavesBalance   = wavesNode1Api.balance(bob, Waves)
+    val bobUsdBalance     = wavesNode1Api.balance(bob, usd)
+
+    val bobOrder = mkOrder(bob, wavesUsdPair, OrderType.SELL, 1.waves, 300, matcherFee = 1L, matcherFeeAssetId = usd)
+    dex1Api.place(bobOrder)
+
+    dex1Api.orderBook(wavesUsdPair).asks shouldBe List(LevelResponse(1.waves, 300))
+    dex1Api.reservedBalance(bob) shouldBe Map(Waves -> 1.waves)
+    dex1Api.cancel(bob, bobOrder)
+
+    wavesNode1Api.balance(alice, Waves) shouldBe aliceWavesBalance
+    wavesNode1Api.balance(alice, usd) shouldBe aliceUsdBalance
+
+    wavesNode1Api.balance(bob, Waves) shouldBe bobWavesBalance
+    wavesNode1Api.balance(bob, usd) shouldBe bobUsdBalance
+
+    val aliceOrderId = mkOrder(alice, wavesUsdPair, OrderType.BUY, 1.waves, 300, matcherFee = 1L, matcherFeeAssetId = usd)
+    dex1Api.place(aliceOrderId)
+
+    dex1Api.orderBook(wavesUsdPair).bids shouldBe List(LevelResponse(1.waves, 300))
+    dex1Api.reservedBalance(alice) shouldBe Map(usd -> 301)
+
+    dex1Api.place(mkOrder(bob, wavesUsdPair, OrderType.SELL, 1.waves, 300, 1L, matcherFeeAssetId = usd))
+
+    waitForOrderAtNode(aliceOrderId)
+    wavesNode1Api.balance(alice, Waves) shouldBe (aliceWavesBalance + 1.waves)
+    wavesNode1Api.balance(alice, usd) shouldBe (aliceUsdBalance - 301)
+
+    wavesNode1Api.balance(bob, Waves) shouldBe (bobWavesBalance - 1.waves)
+    wavesNode1Api.balance(bob, usd) shouldBe (bobUsdBalance + 299)
+
+    dex1Api.deleteRate(usd)
   }
 
   "rounding fee to filled amount" - {
     "if amount cannot be filled" in {
-      Array(wct, btc, usd)
-        .foreach(asset => node.upsertRate(asset, 0.000003D, expectedStatusCode = StatusCodes.Created))
+
+      Seq(wct, btc, usd).foreach(asset => upsertRates(asset -> 0.000003D))
 
       withClue("price asset is fee asset") {
-        val bobWctBalance   = node.assetBalance(bob.toAddress.toString, WctId.toString).balance
-        val bobWavesBalance = node.accountBalances(bob.toAddress.toString)._1
-        val bobUsdBalance   = node.assetBalance(bob.toAddress.toString, UsdId.toString).balance
-
-        val bobOrderId   = node.placeOrder(bob, wavesUsdPair, OrderType.SELL, 425532L, 238, 1, version = 3, feeAsset = wct).message.id
-        val aliceOrderId = node.placeOrder(alice, wavesUsdPair, OrderType.BUY, 1.waves, 238, matcherFee, version = 3).message.id
-
-        node.waitOrderStatus(wavesUsdPair, bobOrderId, "Filled")
-        node.waitOrderStatus(wavesUsdPair, aliceOrderId, "PartiallyFilled")
-        node.waitOrderInBlockchain(bobOrderId)
-
-        node.accountBalances(bob.toAddress.toString)._1 shouldBe bobWavesBalance - 420169L
-        node.assetBalance(bob.toAddress.toString, UsdId.toString).balance shouldBe bobUsdBalance + 1
-        node.assetBalance(bob.toAddress.toString, WctId.toString).balance shouldBe bobWctBalance - 1
-
-        node.cancelOrder(alice, wavesUsdPair, aliceOrderId)
+
+        val bobWctBalance   = wavesNode1Api.balance(bob, wct)
+        val bobWavesBalance = wavesNode1Api.balance(bob, Waves)
+        val bobUsdBalance   = wavesNode1Api.balance(bob, usd)
+
+        val bobOrderId   = mkOrder(bob, wavesUsdPair, OrderType.SELL, 425532L, 238, 1, matcherFeeAssetId = wct)
+        val aliceOrderId = mkOrder(alice, wavesUsdPair, OrderType.BUY, 1.waves, 238, matcherFee, version = 3)
+
+        dex1Api.place(bobOrderId)
+        dex1Api.place(aliceOrderId)
+
+        dex1Api.waitForOrderStatus(bobOrderId, OrderStatus.Filled)
+        dex1Api.waitForOrderStatus(aliceOrderId, OrderStatus.PartiallyFilled)
+
+        waitForOrderAtNode(bobOrderId)
+
+        wavesNode1Api.balance(bob, Waves) shouldBe (bobWavesBalance - 420169L)
+        wavesNode1Api.balance(bob, usd) shouldBe (bobUsdBalance + 1)
+        wavesNode1Api.balance(bob, wct) shouldBe (bobWctBalance - 1)
+
+        dex1Api.cancel(alice, aliceOrderId)
       }
 
       withClue("price asset is not fee asset") {
-        val bobWavesBalance = node.accountBalances(bob.toAddress.toString)._1
-        val bobUsdBalance   = node.assetBalance(bob.toAddress.toString, UsdId.toString).balance
-
-        val bobOrderId   = node.placeOrder(bob, wavesUsdPair, OrderType.SELL, 851064L, 238, 1, version = 3, feeAsset = usd).message.id
-        val aliceOrderId = node.placeOrder(alice, wavesUsdPair, OrderType.BUY, 1.waves, 238, matcherFee, version = 3).message.id
-
-        node.waitOrderStatus(wavesUsdPair, bobOrderId, "Filled")
-        node.waitOrderStatus(wavesUsdPair, aliceOrderId, "PartiallyFilled")
-        node.waitOrderInBlockchain(bobOrderId)
-
-        node.accountBalances(bob.toAddress.toString)._1 shouldBe bobWavesBalance - 840337L
-        node.assetBalance(bob.toAddress.toString, UsdId.toString).balance shouldBe bobUsdBalance + 1
-
-        node.cancelOrder(alice, wavesUsdPair, aliceOrderId)
+
+        val bobWavesBalance = wavesNode1Api.balance(bob, Waves)
+        val bobUsdBalance   = wavesNode1Api.balance(bob, usd)
+
+        val bobOrderId   = mkOrder(bob, wavesUsdPair, OrderType.SELL, 851064L, 238, 1, matcherFeeAssetId = usd)
+        val aliceOrderId = mkOrder(alice, wavesUsdPair, OrderType.BUY, 1.waves, 238, matcherFee, version = 3)
+
+        dex1Api.place(bobOrderId)
+        dex1Api.place(aliceOrderId)
+
+        dex1Api.waitForOrderStatus(bobOrderId, OrderStatus.Filled)
+        dex1Api.waitForOrderStatus(aliceOrderId, OrderStatus.PartiallyFilled)
+
+        waitForOrderAtNode(bobOrderId)
+
+        wavesNode1Api.balance(bob, Waves) shouldBe (bobWavesBalance - 840337L)
+        wavesNode1Api.balance(bob, usd) shouldBe (bobUsdBalance + 1)
+
+        dex1Api.cancel(alice, aliceOrderId)
       }
 
       withClue("buy order") {
-        node.broadcastTransfer(bob, alice.toAddress.toString, 1, 0.001.waves, Some(WctId.toString), None, waitForTx = true)
-
-        val aliceWctBalance   = node.assetBalance(alice.toAddress.toString, WctId.toString).balance
-        val aliceWavesBalance = node.accountBalances(alice.toAddress.toString)._1
-        val aliceUsdBalance   = node.assetBalance(alice.toAddress.toString, UsdId.toString).balance
-
-        val aliceOrderId = node.placeOrder(alice, wavesUsdPair, OrderType.BUY, 851064L, 238, 1, version = 3, feeAsset = wct).message.id
-        val bobOrderId   = node.placeOrder(bob, wavesUsdPair, OrderType.SELL, 1.waves, 238, matcherFee, version = 3).message.id
-
-        node.waitOrderStatus(wavesUsdPair, aliceOrderId, "Filled")
-        node.waitOrderStatus(wavesUsdPair, bobOrderId, "PartiallyFilled")
-        node.waitOrderInBlockchain(aliceOrderId)
-
-        node.assetBalance(alice.toAddress.toString, WctId.toString).balance shouldBe aliceWctBalance - 1
-        node.accountBalances(alice.toAddress.toString)._1 shouldBe aliceWavesBalance + 840337L
-        node.assetBalance(alice.toAddress.toString, UsdId.toString).balance shouldBe aliceUsdBalance - 2
-
-        node.cancelOrder(bob, wavesUsdPair, bobOrderId)
-      }
-
-      Array(wct, btc, usd)
-        .foreach(asset => node.deleteRate(asset, expectedStatusCode = StatusCodes.OK))
+
+        broadcastAndAwait { mkTransfer(bob, alice, 1, wct, 0.001.waves) }
+
+        val aliceWctBalance   = wavesNode1Api.balance(alice, wct)
+        val aliceWavesBalance = wavesNode1Api.balance(alice, Waves)
+        val aliceUsdBalance   = wavesNode1Api.balance(alice, usd)
+
+        val aliceOrderId = mkOrder(alice, wavesUsdPair, OrderType.BUY, 851064L, 238, 1, matcherFeeAssetId = wct)
+        val bobOrderId   = mkOrder(bob, wavesUsdPair, OrderType.SELL, 1.waves, 238, matcherFee, version = 3)
+
+        dex1Api.place(aliceOrderId)
+        dex1Api.place(bobOrderId)
+
+        dex1Api.waitForOrderStatus(aliceOrderId, OrderStatus.Filled)
+        dex1Api.waitForOrderStatus(bobOrderId, OrderStatus.PartiallyFilled)
+
+        waitForOrderAtNode(aliceOrderId)
+
+        wavesNode1Api.balance(alice, wct) shouldBe (aliceWctBalance - 1)
+        wavesNode1Api.balance(alice, Waves) shouldBe (aliceWavesBalance + 840337L)
+        wavesNode1Api.balance(alice, usd) shouldBe (aliceUsdBalance - 2)
+
+        dex1Api.cancel(bob, bobOrderId)
+      }
+
+      Seq(wct, btc, usd).foreach(dex1Api.deleteRate)
     }
 
     "if order was filled partially" in {
-      Array(btc, usd)
-        .foreach(asset => node.upsertRate(asset, 0.000003D, expectedStatusCode = StatusCodes.Created))
+
+      Seq(btc, usd).foreach(asset => upsertRates(asset -> 0.000003D))
 
       withClue("price asset is fee asset") {
-        val aliceBtcBalance   = node.assetBalance(alice.toAddress.toString, BtcId.toString).balance
-        val aliceWavesBalance = node.accountBalances(alice.toAddress.toString)._1
-
-        val aliceOrderId = node.placeOrder(alice, wavesBtcPair, OrderType.SELL, 100.waves, 10591, 1, version = 3, feeAsset = btc).message.id
-        val bobOrderId   = node.placeOrder(bob, wavesBtcPair, OrderType.BUY, 50.waves, 10591, matcherFee, version = 3).message.id
-
-        node.waitOrderStatus(wavesBtcPair, aliceOrderId, "PartiallyFilled")
-        node.waitOrderStatus(wavesBtcPair, bobOrderId, "Filled")
-        node.waitOrderInBlockchain(bobOrderId)
-
-        node.assetBalance(alice.toAddress.toString, BtcId.toString).balance shouldBe aliceBtcBalance + 529549
-        node.accountBalances(alice.toAddress.toString)._1 shouldBe aliceWavesBalance - 50.waves
-
-        val anotherBobOrderId = node.placeOrder(bob, wavesBtcPair, OrderType.BUY, 50.waves, 10591, matcherFee, version = 3).message.id
-        node.waitOrderInBlockchain(anotherBobOrderId)
-        node.waitOrderInBlockchain(aliceOrderId)
-
-        node.assetBalance(alice.toAddress.toString, BtcId.toString).balance shouldBe aliceBtcBalance + 1059099L
-        node.accountBalances(alice.toAddress.toString)._1 shouldBe aliceWavesBalance - 100.waves
+
+        val aliceBtcBalance   = wavesNode1Api.balance(alice, btc)
+        val aliceWavesBalance = wavesNode1Api.balance(alice, Waves)
+
+        val aliceOrderId = mkOrder(alice, wavesBtcPair, OrderType.SELL, 100.waves, 10591, 1, matcherFeeAssetId = btc)
+        val bobOrderId   = mkOrder(bob, wavesBtcPair, OrderType.BUY, 50.waves, 10591, matcherFee, version = 3)
+
+        dex1Api.place(aliceOrderId)
+        dex1Api.place(bobOrderId)
+
+        dex1Api.waitForOrderStatus(aliceOrderId, OrderStatus.PartiallyFilled)
+        dex1Api.waitForOrderStatus(bobOrderId, OrderStatus.Filled)
+
+        waitForOrderAtNode(bobOrderId)
+
+        wavesNode1Api.balance(alice, btc) shouldBe (aliceBtcBalance + 529549)
+        wavesNode1Api.balance(alice, Waves) shouldBe (aliceWavesBalance - 50.waves)
+
+        val anotherBobOrderId = mkOrder(bob, wavesBtcPair, OrderType.BUY, 50.waves, 10591, matcherFee, version = 3)
+        dex1Api.place(anotherBobOrderId)
+
+        waitForOrderAtNode(anotherBobOrderId)
+        waitForOrderAtNode(aliceOrderId)
+
+        wavesNode1Api.balance(alice, btc) shouldBe (aliceBtcBalance + 1059099L)
+        wavesNode1Api.balance(alice, Waves) shouldBe (aliceWavesBalance - 100.waves)
       }
 
       withClue("price asset is not fee asset") {
-        val aliceUsdBalance   = node.assetBalance(alice.toAddress.toString, UsdId.toString).balance
-        val aliceBtcBalance   = node.assetBalance(alice.toAddress.toString, BtcId.toString).balance
-        val aliceWavesBalance = node.accountBalances(alice.toAddress.toString)._1
-
-        val aliceOrderId = node.placeOrder(alice, wavesBtcPair, OrderType.SELL, 100.waves, 10591, 1, version = 3, feeAsset = usd).message.id
-        val bobOrderId   = node.placeOrder(bob, wavesBtcPair, OrderType.BUY, 50.waves, 10591, matcherFee, version = 3).message.id
-
-        node.waitOrderStatus(wavesBtcPair, aliceOrderId, "PartiallyFilled")
-        node.waitOrderStatus(wavesBtcPair, bobOrderId, "Filled")
-        node.waitOrderInBlockchain(bobOrderId)
-
-        node.assetBalance(alice.toAddress.toString, UsdId.toString).balance shouldBe aliceUsdBalance - 1
-        node.assetBalance(alice.toAddress.toString, BtcId.toString).balance shouldBe aliceBtcBalance + 529550
-        node.accountBalances(alice.toAddress.toString)._1 shouldBe aliceWavesBalance - 50.waves
-
-        val anotherBobOrderId = node.placeOrder(bob, wavesBtcPair, OrderType.BUY, 50.waves, 10591, matcherFee, version = 3).message.id
-        node.waitOrderInBlockchain(anotherBobOrderId)
-        node.waitOrderInBlockchain(aliceOrderId)
-
-        node.assetBalance(alice.toAddress.toString, UsdId.toString).balance shouldBe aliceUsdBalance - 1
-        node.assetBalance(alice.toAddress.toString, BtcId.toString).balance shouldBe aliceBtcBalance + 1059100L
-        node.accountBalances(alice.toAddress.toString)._1 shouldBe aliceWavesBalance - 100.waves
-      }
-
-      Array(btc, usd)
-        .foreach(asset => node.deleteRate(asset, expectedStatusCode = StatusCodes.OK))
+
+        val aliceUsdBalance   = wavesNode1Api.balance(alice, usd)
+        val aliceBtcBalance   = wavesNode1Api.balance(alice, btc)
+        val aliceWavesBalance = wavesNode1Api.balance(alice, Waves)
+
+        val aliceOrderId = mkOrder(alice, wavesBtcPair, OrderType.SELL, 100.waves, 10591, 1, matcherFeeAssetId = usd)
+        val bobOrderId   = mkOrder(bob, wavesBtcPair, OrderType.BUY, 50.waves, 10591, matcherFee, version = 3)
+
+        dex1Api.place(aliceOrderId)
+        dex1Api.place(bobOrderId)
+
+        dex1Api.waitForOrderStatus(aliceOrderId, OrderStatus.PartiallyFilled)
+        dex1Api.waitForOrderStatus(bobOrderId, OrderStatus.Filled)
+
+        waitForOrderAtNode(bobOrderId)
+
+        wavesNode1Api.balance(alice, usd) shouldBe (aliceUsdBalance - 1)
+        wavesNode1Api.balance(alice, btc) shouldBe (aliceBtcBalance + 529550)
+        wavesNode1Api.balance(alice, Waves) shouldBe (aliceWavesBalance - 50.waves)
+
+        val anotherBobOrderId = mkOrder(bob, wavesBtcPair, OrderType.BUY, 50.waves, 10591, matcherFee, version = 3)
+        dex1Api.place(anotherBobOrderId)
+
+        waitForOrderAtNode(anotherBobOrderId)
+        waitForOrderAtNode(aliceOrderId)
+
+        wavesNode1Api.balance(alice, usd) shouldBe (aliceUsdBalance - 1)
+        wavesNode1Api.balance(alice, btc) shouldBe (aliceBtcBalance + 1059100L)
+        wavesNode1Api.balance(alice, Waves) shouldBe (aliceWavesBalance - 100.waves)
+      }
+
+      Seq(btc, usd).foreach(dex1Api.deleteRate)
     }
 
     "percent & fixed fee modes" in {
+
       def check(): Unit = {
         withClue("buy order") {
-          val aliceBalance    = node.accountBalances(alice.toAddress.toString)._1
-          val bobBalance      = node.accountBalances(bob.toAddress.toString)._1
-          val aliceEthBalance = node.assetBalance(alice.toAddress.toString, EthId.toString).balance
-          val bobEthBalance   = node.assetBalance(bob.toAddress.toString, EthId.toString).balance
-
-          val aliceOrderId = node
-            .placeOrder(
-              sender = alice,
-              pair = ethWavesPair,
-              orderType = OrderType.BUY,
-              amount = 100,
-              price = 100000000L,
-              fee = 10,
-              version = 3: Byte,
-              feeAsset = IssuedAsset(EthId)
-            )
-            .message
-            .id
-          node.reservedBalance(alice) shouldBe Map("WAVES" -> 100)
-
-          node.placeOrder(
-            sender = bob,
-            pair = ethWavesPair,
-            orderType = OrderType.SELL,
-            amount = 100,
-            price = 100000000L,
-            fee = 10,
-            version = 3: Byte,
-            feeAsset = IssuedAsset(EthId)
-          )
-          node.waitOrderInBlockchain(aliceOrderId)
-
-          node.accountBalances(alice.toAddress.toString)._1 shouldBe aliceBalance - 100
-          node.accountBalances(bob.toAddress.toString)._1 shouldBe bobBalance + 100
-          node.assetBalance(alice.toAddress.toString, EthId.toString).balance shouldBe aliceEthBalance + 90
-          node.assetBalance(bob.toAddress.toString, EthId.toString).balance shouldBe bobEthBalance - 110
-          node.reservedBalance(alice) shouldBe empty
-          node.reservedBalance(bob) shouldBe empty
+
+          val aliceBalance    = wavesNode1Api.balance(alice, Waves)
+          val bobBalance      = wavesNode1Api.balance(bob, Waves)
+          val aliceEthBalance = wavesNode1Api.balance(alice, eth)
+          val bobEthBalance   = wavesNode1Api.balance(bob, eth)
+
+          val aliceOrderId = mkOrder(alice, ethWavesPair, OrderType.BUY, 100, 100000000L, 10, matcherFeeAssetId = eth)
+          dex1Api.place(aliceOrderId)
+
+          dex1Api.reservedBalance(alice) shouldBe Map(Waves -> 100)
+
+          dex1Api.place(mkOrder(bob, ethWavesPair, OrderType.SELL, 100, 100000000L, 10, matcherFeeAssetId = eth))
+          waitForOrderAtNode(aliceOrderId)
+
+          wavesNode1Api.balance(alice, Waves) shouldBe (aliceBalance - 100)
+          wavesNode1Api.balance(bob, Waves) shouldBe (bobBalance + 100)
+
+          wavesNode1Api.balance(alice, eth) shouldBe (aliceEthBalance + 90)
+          wavesNode1Api.balance(bob, eth) shouldBe (bobEthBalance - 110)
+
+          dex1Api.reservedBalance(alice) shouldBe empty
+          dex1Api.reservedBalance(bob) shouldBe empty
         }
 
         withClue("place buy order with amount less than fee") {
-          val aliceBalance    = node.accountBalances(alice.toAddress.toString)._1
-          val bobBalance      = node.accountBalances(bob.toAddress.toString)._1
-          val aliceEthBalance = node.assetBalance(alice.toAddress.toString, EthId.toString).balance
-          val bobEthBalance   = node.assetBalance(bob.toAddress.toString, EthId.toString).balance
-
-          val aliceOrderId = node
-            .placeOrder(
-              sender = alice,
-              pair = ethWavesPair,
-              orderType = OrderType.BUY,
-              amount = 3,
-              price = 100000000L,
-              fee = 10,
-              version = 3: Byte,
-              feeAsset = IssuedAsset(EthId)
-            )
-            .message
-            .id
-          node.reservedBalance(alice) shouldBe Map(EthId.toString -> 7, "WAVES" -> 3)
-
-          node.placeOrder(
-            sender = bob,
-            pair = ethWavesPair,
-            orderType = OrderType.SELL,
-            amount = 3,
-            price = 100000000L,
-            fee = 10,
-            version = 3: Byte,
-            feeAsset = IssuedAsset(EthId)
-          )
-          node.waitOrderInBlockchain(aliceOrderId)
-
-          node.accountBalances(alice.toAddress.toString)._1 shouldBe aliceBalance - 3
-          node.accountBalances(bob.toAddress.toString)._1 shouldBe bobBalance + 3
-          node.assetBalance(alice.toAddress.toString, EthId.toString).balance shouldBe aliceEthBalance - 7
-          node.assetBalance(bob.toAddress.toString, EthId.toString).balance shouldBe bobEthBalance - 13
-          node.reservedBalance(alice) shouldBe empty
-          node.reservedBalance(bob) shouldBe empty
+
+          val aliceBalance    = wavesNode1Api.balance(alice, Waves)
+          val bobBalance      = wavesNode1Api.balance(bob, Waves)
+          val aliceEthBalance = wavesNode1Api.balance(alice, eth)
+          val bobEthBalance   = wavesNode1Api.balance(bob, eth)
+
+          val aliceOrderId = mkOrder(alice, ethWavesPair, OrderType.BUY, 3, 100000000L, 10, matcherFeeAssetId = eth)
+          dex1Api.place(aliceOrderId)
+
+          dex1Api.reservedBalance(alice) shouldBe Map(eth -> 7, Waves -> 3)
+
+          dex1Api.place(mkOrder(bob, ethWavesPair, OrderType.SELL, 3, 100000000L, 10, matcherFeeAssetId = eth))
+
+          waitForOrderAtNode(aliceOrderId)
+
+          wavesNode1Api.balance(alice, Waves) shouldBe (aliceBalance - 3)
+          wavesNode1Api.balance(bob, Waves) shouldBe (bobBalance + 3)
+
+          wavesNode1Api.balance(alice, eth) shouldBe (aliceEthBalance - 7)
+          wavesNode1Api.balance(bob, eth) shouldBe (bobEthBalance - 13)
+
+          dex1Api.reservedBalance(alice) shouldBe empty
+          dex1Api.reservedBalance(bob) shouldBe empty
         }
 
         withClue("place buy order after partial fill") {
-          val aliceBalance    = node.accountBalances(alice.toAddress.toString)._1
-          val bobBalance      = node.accountBalances(bob.toAddress.toString)._1
-          val aliceEthBalance = node.assetBalance(alice.toAddress.toString, EthId.toString).balance
-          val bobEthBalance   = node.assetBalance(bob.toAddress.toString, EthId.toString).balance
-
-          val aliceOrderId = node
-            .placeOrder(
-              sender = alice,
-              pair = ethWavesPair,
-              orderType = OrderType.BUY,
-              amount = 200,
-              price = 100000000L,
-              fee = 20,
-              version = 3: Byte,
-              feeAsset = IssuedAsset(EthId)
-            )
-            .message
-            .id
-          node.reservedBalance(alice) shouldBe Map("WAVES" -> 200)
-
-          node.placeOrder(
-            sender = bob,
-            pair = ethWavesPair,
-            orderType = OrderType.SELL,
-            amount = 100,
-            price = 100000000L,
-            fee = 10,
-            version = 3: Byte,
-            feeAsset = IssuedAsset(EthId)
-          )
-          node.waitOrderInBlockchain(aliceOrderId)
-
-          node.accountBalances(alice.toAddress.toString)._1 shouldBe aliceBalance - 100
-          node.accountBalances(bob.toAddress.toString)._1 shouldBe bobBalance + 100
-          node.assetBalance(alice.toAddress.toString, EthId.toString).balance shouldBe aliceEthBalance + 90
-          node.assetBalance(bob.toAddress.toString, EthId.toString).balance shouldBe bobEthBalance - 110
-          node.reservedBalance(alice) shouldBe Map("WAVES" -> 100)
-          node.reservedBalance(bob) shouldBe empty
-
-          node.cancelOrder(alice, ethWavesPair, aliceOrderId)
+
+          val aliceBalance    = wavesNode1Api.balance(alice, Waves)
+          val bobBalance      = wavesNode1Api.balance(bob, Waves)
+          val aliceEthBalance = wavesNode1Api.balance(alice, eth)
+          val bobEthBalance   = wavesNode1Api.balance(bob, eth)
+
+          val aliceOrderId = mkOrder(alice, ethWavesPair, OrderType.BUY, 200, 100000000L, 20, matcherFeeAssetId = eth)
+          dex1Api.place(aliceOrderId)
+
+          dex1Api.reservedBalance(alice) shouldBe Map(Waves -> 200)
+
+          dex1Api.place(mkOrder(bob, ethWavesPair, OrderType.SELL, 100, 100000000L, 10, matcherFeeAssetId = eth))
+          waitForOrderAtNode(aliceOrderId)
+
+          wavesNode1Api.balance(alice, Waves) shouldBe (aliceBalance - 100)
+          wavesNode1Api.balance(bob, Waves) shouldBe (bobBalance + 100)
+
+          wavesNode1Api.balance(alice, eth) shouldBe (aliceEthBalance + 90)
+          wavesNode1Api.balance(bob, eth) shouldBe (bobEthBalance - 110)
+
+          dex1Api.reservedBalance(alice) shouldBe Map(Waves -> 100)
+          dex1Api.reservedBalance(bob) shouldBe empty
+
+          dex1Api.cancel(alice, aliceOrderId)
         }
 
         withClue("place sell order") {
-          val aliceOrderId = node
-            .placeOrder(
-              sender = alice,
-              pair = ethWavesPair,
-              orderType = OrderType.SELL,
-              amount = 100,
-              price = 100000000L,
-              fee = 10,
-              version = 3: Byte,
-              feeAsset = IssuedAsset(EthId)
-            )
-            .message
-            .id
-          node.reservedBalance(alice) shouldBe Map(EthId.toString -> 110)
-          node.cancelOrder(alice, ethWavesPair, aliceOrderId)
+          val aliceOrderId = mkOrder(alice, ethWavesPair, OrderType.SELL, 100, 100000000L, 10, matcherFeeAssetId = eth)
+          dex1Api.place(aliceOrderId)
+
+          dex1Api.reservedBalance(alice) shouldBe Map(eth -> 110)
+          dex1Api.cancel(alice, aliceOrderId)
         }
       }
 
-      val transferId = node.broadcastTransfer(alice, bob.toAddress.toString, defaultAssetQuantity / 2, 0.005.waves, Some(EthId.toString), None).id
-      node.waitForTransaction(transferId)
-
-      docker.restartNode(node, ConfigFactory.parseString("waves.dex.order-fee.mode = percent"))
+      broadcastAndAwait { mkTransfer(alice, bob, defaultAssetQuantity / 2, eth, 0.005.waves) }
+
+      replaceSuiteConfig(dex1Container(), ConfigFactory.parseString("waves.dex.order-fee.mode = percent"))
+      restartContainer(dex1Container(), dex1Api)
       check()
-      docker.restartNode(node, ConfigFactory.parseString("waves.dex.order-fee.mode = fixed"))
+
+      replaceSuiteConfig(
+        dex1Container(),
+        ConfigFactory.parseString("waves.dex.order-fee.mode = fixed").withFallback(suiteInitialDexConfig)
+      )
+
+      restartContainer(dex1Container(), dex1Api)
       check()
-      docker.restartNode(node, ConfigFactory.parseString(s"waves.dex.order-fee.fixed.asset = $BtcId\nwaves.dex.order-fee.mode = fixed"))
+
+      replaceSuiteConfig(
+        dex1Container(),
+        ConfigFactory.parseString(s"waves.dex.order-fee.fixed.asset = $BtcId\nwaves.dex.order-fee.mode = fixed").withFallback(suiteInitialDexConfig)
+      )
+
+      restartContainer(dex1Container(), dex1Api)
 
       withClue("fee asset isn't part of asset pair") {
-        val orderId = node
-          .placeOrder(
-            sender = alice,
-            pair = ethWavesPair,
-            orderType = OrderType.BUY,
-            amount = 200,
-            price = 100000000L,
-            fee = 20,
-            version = 3: Byte,
-            feeAsset = IssuedAsset(BtcId)
-          )
-          .message
-          .id
-        node.reservedBalance(alice) shouldBe Map("WAVES" -> 200, BtcId.toString -> 20)
-        node.cancelOrder(alice, ethWavesPair, orderId)
-        node.reservedBalance(alice) shouldBe empty
-      }
-    }
->>>>>>> 43bee17f
+        broadcastAndAwait(mkTransfer(bob, alice, 100000000, btc))
+        val orderId = mkOrder(alice, ethWavesPair, OrderType.BUY, 200, 100000000L, 20, matcherFeeAssetId = btc)
+        dex1Api.place(orderId)
+
+        dex1Api.reservedBalance(alice) shouldBe Map(Waves -> 200, btc -> 20)
+        dex1Api.cancel(alice, orderId)
+        dex1Api.reservedBalance(alice) shouldBe empty
+      }
+    }
   }
 }