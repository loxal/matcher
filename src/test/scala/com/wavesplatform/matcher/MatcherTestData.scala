package com.wavesplatform.matcher

import java.util.concurrent.atomic.AtomicLong

import com.google.common.base.Charsets
import com.google.common.primitives.{Bytes, Ints}
import com.typesafe.config.ConfigFactory
import com.wavesplatform.account.PrivateKeyAccount
import com.wavesplatform.common.state.ByteStr
import com.wavesplatform.matcher.model.MatcherModel.Price
import com.wavesplatform.matcher.model.{BuyLimitOrder, OrderValidator, SellLimitOrder}
import com.wavesplatform.matcher.queue.{QueueEvent, QueueEventWithMeta}
import com.wavesplatform.settings.fee.AssetType
import com.wavesplatform.settings.fee.OrderFeeSettings.{FixedSettings, FixedWavesSettings, OrderFeeSettings, PercentSettings}
import com.wavesplatform.settings.loadConfig
import com.wavesplatform.transaction.Asset
import com.wavesplatform.transaction.Asset.{IssuedAsset, Waves}
import com.wavesplatform.transaction.assets.exchange.OrderOps._
import com.wavesplatform.transaction.assets.exchange.{AssetPair, Order, OrderType, OrderV3}
import com.wavesplatform.{NTPTime, crypto}
import org.scalacheck.{Arbitrary, Gen}
import org.scalatest.Suite

trait MatcherTestData extends NTPTime { _: Suite =>
  private val signatureSize = 32

  val bytes32gen: Gen[Array[Byte]]       = Gen.listOfN(signatureSize, Arbitrary.arbitrary[Byte]).map(xs => xs.toArray)
  val WalletSeed                         = ByteStr("Matcher".getBytes())
  val MatcherSeed: Array[Byte]           = crypto.secureHash(Bytes.concat(Ints.toByteArray(0), WalletSeed.arr))
  val MatcherAccount                     = PrivateKeyAccount(MatcherSeed)
  val accountGen: Gen[PrivateKeyAccount] = bytes32gen.map(seed => PrivateKeyAccount(seed))
  val positiveLongGen: Gen[Long]         = Gen.choose(1, Long.MaxValue)

  private val seqNr = new AtomicLong(-1)

  def wrap(x: Order): QueueEventWithMeta                           = wrap(seqNr.incrementAndGet(), x)
  def wrap(n: Long, x: Order): QueueEventWithMeta                  = wrap(n, QueueEvent.Placed(x))
  private def wrap(n: Long, event: QueueEvent): QueueEventWithMeta = QueueEventWithMeta(n, System.currentTimeMillis(), event)

  def assetIdGen(prefix: Byte): Gen[IssuedAsset] =
    Gen
      .listOfN(signatureSize - 1, Arbitrary.arbitrary[Byte])
      .map(xs => IssuedAsset(ByteStr(Array(prefix, xs: _*))))

  val distinctPairGen: Gen[AssetPair] = for {
    a1 <- assetIdGen(1.toByte)
    a2 <- assetIdGen(2.toByte)
  } yield AssetPair(a1, a2)

  protected def mkAssetId(prefix: String): IssuedAsset = {
    val prefixBytes = prefix.getBytes(Charsets.UTF_8)
    IssuedAsset(ByteStr((prefixBytes ++ Array.fill[Byte](32 - prefixBytes.length)(0.toByte)).take(32)))
  }

  val assetPairGen = Gen.frequency((18, distinctPairGen), (1, assetIdGen(1).map(AssetPair(_, Waves))), (1, assetIdGen(2).map(AssetPair(Waves, _))))

  val maxTimeGen: Gen[Long]     = Gen.choose(10000L, Order.MaxLiveTime).map(_ + System.currentTimeMillis())
  val createdTimeGen: Gen[Long] = Gen.choose(0L, 10000L).map(System.currentTimeMillis() - _)

  val config = loadConfig(ConfigFactory.parseString("""waves {
      |  directory: "/tmp/waves-test"
      |  matcher {
      |    enable: yes
      |    account: ""
      |    bind-address: "127.0.0.1"
      |    port: 6886
      |    order-history-file: null
      |    min-order-fee: 100000
      |    snapshots-interval: 100000
      |    max-open-orders: 1000
      |    price-assets: ["BASE1", "BASE2", "BASE"]
      |    blacklisted-assets: ["BLACKLST"]
      |    blacklisted-names: ["[Ff]orbidden"]
      |  }
      |}""".stripMargin))

  val matcherSettings = MatcherSettings.fromConfig(config)

  def valueFromGen[T](gen: Gen[T]): T = {
    var value = gen.sample
    while (value.isEmpty) {
      value = gen.sample
    }
    value.get
  }

  val maxWavesAmountGen: Gen[Long] = Gen.choose(1, 100000000L * 100000000L)

  def buyGenerator(pair: AssetPair,
                   amount: Long,
                   price: Long,
                   sender: Option[PrivateKeyAccount] = None,
                   matcherFee: Option[Long] = None,
                   version: Byte = 1,
                   timestamp: Option[Long]): Gen[(Order, PrivateKeyAccount)] =
    for {
      sender: PrivateKeyAccount <- sender.map(Gen.const).getOrElse(accountGen)
      timestamp: Long           <- timestamp.map(Gen.const).getOrElse(createdTimeGen)
      expiration: Long          <- maxTimeGen
      matcherFee: Long          <- matcherFee.map(Gen.const).getOrElse(maxWavesAmountGen)
    } yield (Order.buy(sender, MatcherAccount, pair, amount, price, timestamp, expiration, matcherFee, version), sender)

  def sellGenerator(pair: AssetPair,
                    amount: Price,
                    price: Price,
                    sender: Option[PrivateKeyAccount] = None,
                    matcherFee: Option[Price] = None,
                    timestamp: Option[Price],
                    version: Byte = 1): Gen[(Order, PrivateKeyAccount)] =
    for {
      sender: PrivateKeyAccount <- sender.map(Gen.const).getOrElse(accountGen)
      timestamp: Long           <- timestamp.map(Gen.const).getOrElse(createdTimeGen)
      expiration: Long          <- maxTimeGen
      matcherFee: Long          <- matcherFee.map(Gen.const).getOrElse(maxWavesAmountGen)
    } yield (Order.sell(sender, MatcherAccount, pair, amount, price, timestamp, expiration, matcherFee, version), sender)

  def buy(pair: AssetPair,
          amount: Price,
          price: BigDecimal,
          sender: Option[PrivateKeyAccount] = None,
          matcherFee: Option[Price] = None,
          ts: Option[Price] = None,
          version: Byte = 1): Order = rawBuy(pair, amount, (price * Order.PriceConstant).toLong, sender, matcherFee, ts, version)

  def rawBuy(pair: AssetPair,
             amount: Price,
             price: Price,
             sender: Option[PrivateKeyAccount] = None,
             matcherFee: Option[Price] = None,
             ts: Option[Price] = None,
             version: Byte = 1): Order =
    valueFromGen(buyGenerator(pair, amount, price, sender, matcherFee, version, ts))._1

  def sell(pair: AssetPair,
           amount: Price,
           price: BigDecimal,
           sender: Option[PrivateKeyAccount] = None,
           matcherFee: Option[Price] = None,
           ts: Option[Price] = None,
           version: Byte = 1): Order = rawSell(pair, amount, (price * Order.PriceConstant).toLong, sender, matcherFee, ts, version)

  def rawSell(pair: AssetPair,
              amount: Price,
              price: Price,
              sender: Option[PrivateKeyAccount] = None,
              matcherFee: Option[Price] = None,
              ts: Option[Price] = None,
              version: Byte = 1): Order =
    valueFromGen(sellGenerator(pair, amount, price, sender, matcherFee, ts, version))._1

  val orderTypeGenerator: Gen[OrderType] = Gen.oneOf(OrderType.BUY, OrderType.SELL)

  def orderGenerator(sender: PrivateKeyAccount, pair: AssetPair): Gen[Order] =
    for {
      orderType          <- orderTypeGenerator
      amount: Long       <- maxWavesAmountGen
      price: Long        <- Gen.choose(1, (Long.MaxValue / amount) - 100)
      timestamp: Long    <- createdTimeGen
      expiration: Long   <- maxTimeGen
      matcherFee: Long   <- maxWavesAmountGen
      orderVersion: Byte <- Gen.oneOf(1: Byte, 2: Byte, 3: Byte)
      arbitraryAsset     <- assetIdGen(1)
      matcherFeeAssetId  <- Gen.oneOf(pair.amountAsset, pair.priceAsset, Waves, arbitraryAsset)
    } yield {
      if (orderVersion == 3)
        Order(sender, MatcherAccount, pair, orderType, amount, price, timestamp, expiration, matcherFee, orderVersion, matcherFeeAssetId)
      else Order(sender, MatcherAccount, pair, orderType, amount, price, timestamp, expiration, matcherFee, orderVersion)
    }

  val orderGenerator: Gen[(Order, PrivateKeyAccount)] = for {
    sender: PrivateKeyAccount <- accountGen
    pair                      <- assetPairGen
    order                     <- orderGenerator(sender, pair)
  } yield order -> sender

  val buyLimitOrderGenerator: Gen[BuyLimitOrder] = for {
    sender: PrivateKeyAccount <- accountGen
    pair                      <- assetPairGen
    amount: Long              <- maxWavesAmountGen
    price: Long               <- maxWavesAmountGen
    timestamp: Long           <- createdTimeGen
    expiration: Long          <- maxTimeGen
    matcherFee: Long          <- maxWavesAmountGen
    orderVersion: Byte        <- Gen.oneOf(1: Byte, 2: Byte)
  } yield BuyLimitOrder(amount, matcherFee, Order.buy(sender, MatcherAccount, pair, amount, price, timestamp, expiration, matcherFee, orderVersion))

  val sellLimitOrderGenerator: Gen[SellLimitOrder] = for {
    sender: PrivateKeyAccount <- accountGen
    pair                      <- assetPairGen
    amount: Long              <- maxWavesAmountGen
    price: Long               <- maxWavesAmountGen
    timestamp: Long           <- createdTimeGen
    expiration: Long          <- maxTimeGen
    matcherFee: Long          <- maxWavesAmountGen
    orderVersion: Byte        <- Gen.oneOf(1: Byte, 2: Byte)
  } yield SellLimitOrder(amount, matcherFee, Order.sell(sender, MatcherAccount, pair, amount, price, timestamp, expiration, matcherFee, orderVersion))

  val orderV3Generator: Gen[Order] =
    for {
      sender: PrivateKeyAccount <- accountGen
      pair                      <- assetPairGen
      orderType                 <- orderTypeGenerator
      amount: Long              <- maxWavesAmountGen
      price: Long               <- Gen.choose(1, (Long.MaxValue / amount) - 100)
      timestamp: Long           <- createdTimeGen
      expiration: Long          <- maxTimeGen
      matcherFee: Long          <- maxWavesAmountGen
      arbitraryAsset            <- assetIdGen(1)
      matcherFeeAssetId         <- Gen.oneOf(pair.amountAsset, pair.priceAsset, Waves, arbitraryAsset)
    } yield {
      OrderV3(sender, MatcherAccount, pair, orderType, amount, price, timestamp, expiration, matcherFee, matcherFeeAssetId)
    }

<<<<<<< HEAD
  val orderV3WithFeeInWavesGenerator: Gen[Order] =
=======
  def orderV3WithFeeInPredefinedAssetGenerator(asset: Option[Asset] = None): Gen[Order] = {
>>>>>>> 94dfdf40
    for {
      sender: PrivateKeyAccount <- accountGen
      pair                      <- assetPairGen
      orderType                 <- orderTypeGenerator
      amount: Long              <- maxWavesAmountGen
      price: Long               <- Gen.choose(1, (Long.MaxValue / amount) - 100)
      timestamp: Long           <- createdTimeGen
      expiration: Long          <- maxTimeGen
      matcherFee: Long          <- maxWavesAmountGen
<<<<<<< HEAD
    } yield {
      OrderV3(sender, MatcherAccount, pair, orderType, amount, price, timestamp, expiration, matcherFee, Waves)
    }
=======
      arbitraryAsset            <- assetIdGen(1)
    } yield {
      OrderV3(sender, MatcherAccount, pair, orderType, amount, price, timestamp, expiration, matcherFee, asset getOrElse arbitraryAsset)
    }
  }
>>>>>>> 94dfdf40

  def orderV3PairGenerator: Gen[((PrivateKeyAccount, Order), (PrivateKeyAccount, Order))] =
    for {
      senderBuy: PrivateKeyAccount  <- accountGen
      senderSell: PrivateKeyAccount <- accountGen
      pair                          <- assetPairGen
      amount: Long                  <- maxWavesAmountGen
      price: Long                   <- Gen.choose(1, (Long.MaxValue / amount) - 100)
      timestampBuy: Long            <- createdTimeGen
      timestampSell: Long           <- createdTimeGen
      expirationBuy: Long           <- maxTimeGen
      expirationSell: Long          <- maxTimeGen
      matcherFeeBuy: Long           <- maxWavesAmountGen
      matcherFeeSell: Long          <- maxWavesAmountGen
      arbitraryAsset                <- assetIdGen(1)
      matcherFeeAssetId             <- Gen.oneOf(pair.amountAsset, pair.priceAsset, Waves, arbitraryAsset)
    } yield {
      (
        senderBuy -> OrderV3(senderBuy,
                             MatcherAccount,
                             pair,
                             OrderType.BUY,
                             Order.correctAmount(amount, price),
                             price,
                             timestampBuy,
                             expirationBuy,
                             matcherFeeBuy,
                             matcherFeeAssetId),
        senderSell -> OrderV3(senderSell,
                              MatcherAccount,
                              pair,
                              OrderType.SELL,
                              Order.correctAmount(amount, price),
                              price,
                              timestampSell,
                              expirationSell,
                              matcherFeeSell,
                              matcherFeeAssetId)
      )
    }

  val orderV3WithArbitraryFeeAssetGenerator: Gen[Order] =
    for {
      sender: PrivateKeyAccount <- accountGen
      pair                      <- assetPairGen
      orderType                 <- orderTypeGenerator
      amount: Long              <- maxWavesAmountGen
      price: Long               <- maxWavesAmountGen
      timestamp: Long           <- createdTimeGen
      expiration: Long          <- maxTimeGen
      matcherFee: Long          <- maxWavesAmountGen
      arbitraryAsset            <- assetIdGen(1)
    } yield {
      OrderV3(sender, MatcherAccount, pair, orderType, amount, price, timestamp, expiration, matcherFee, arbitraryAsset)
    }

  val percentSettingsGenerator: Gen[PercentSettings] =
    for {
      assetType <- Gen.oneOf(AssetType.values.toSeq)
      minFee    <- Gen.choose(0.01, 100.0)
    } yield PercentSettings(assetType, minFee)

  def fixedSettingsGenerator(defaultAsset: Asset, lowerMinFeeBound: Long = 1, upperMinFeeBound: Long = 1000000L): Gen[FixedSettings] =
    for { minFee <- Gen.choose(lowerMinFeeBound, upperMinFeeBound) } yield { FixedSettings(defaultAsset, minFee) }

  def fixedWavesSettingsGenerator(lowerBaseFeeBound: Long = 1, upperBaseFeeBound: Long = 1000000L): Gen[FixedWavesSettings] =
    for { baseFee <- Gen.choose(lowerBaseFeeBound, upperBaseFeeBound) } yield { FixedWavesSettings(baseFee) }

  def orderFeeSettingsGenerator(defaultAssetForFixedSettings: Option[Asset] = None): Gen[OrderFeeSettings] = {
    for {
      defaultAsset     <- defaultAssetForFixedSettings.fold(assetIdGen(1))(asset => Gen.const(IssuedAsset(asset.compatId.get)))
      orderFeeSettings <- Gen.oneOf(fixedWavesSettingsGenerator(), fixedSettingsGenerator(defaultAsset), percentSettingsGenerator)
    } yield orderFeeSettings
  }

  val orderWithMatcherSettingsGenerator: Gen[(Order, PrivateKeyAccount, OrderFeeSettings)] = {
    for {
      defaultAsset     <- assetIdGen(100)
      orderFeeSettings <- Gen.oneOf(percentSettingsGenerator, fixedSettingsGenerator(defaultAsset), fixedWavesSettingsGenerator())
      (order, sender)  <- orderGenerator
    } yield {
      val correctedOrder = correctOrderByFeeSettings(order, sender, orderFeeSettings)
      (correctedOrder, sender, orderFeeSettings)
    }
  }

<<<<<<< HEAD
  def orderWithMatcherSettingsGenerator(tpe: OrderType, price: Long): Gen[(Order, OrderFeeSettings)] =
    for {
      sender: PrivateKeyAccount <- accountGen
      pair                      <- assetPairGen
      amount: Long              <- maxWavesAmountGen
      timestamp: Long           <- createdTimeGen
      expiration: Long          <- maxTimeGen
      matcherFee: Long          <- maxWavesAmountGen
      orderVersion: Byte        <- Gen.oneOf(1: Byte, 2: Byte, 3: Byte)
      arbitraryAsset            <- assetIdGen(1)
      matcherFeeAssetId         <- Gen.oneOf(pair.amountAsset, pair.priceAsset, Waves, arbitraryAsset)
      orderFeeSettings          <- orderFeeSettingsGenerator(Some(arbitraryAsset))
    } yield {

      val order =
        if (orderVersion == 3)
          Order(sender, MatcherAccount, pair, tpe, amount, price, timestamp, expiration, matcherFee, orderVersion, matcherFeeAssetId)
        else Order(sender, MatcherAccount, pair, tpe, amount, price, timestamp, expiration, matcherFee, orderVersion)

      val correctedOrder = correctOrderByFeeSettings(order, sender, orderFeeSettings)

      correctedOrder -> orderFeeSettings
    }

  def correctOrderByFeeSettings(order: Order, sender: PrivateKeyAccount, orderFeeSettings: OrderFeeSettings): Order = {
    val correctedOrder = (order.version, orderFeeSettings) match {
      case (3, FixedWavesSettings(baseFee)) =>
        order
          .updateMatcherFeeAssetId(Waves)
          .updateFee(baseFee + 1000L)
      case (3, FixedSettings(defaultAssetId, minFee)) =>
        order
          .updateMatcherFeeAssetId(defaultAssetId)
          .updateFee(minFee + 1000L)
      case (3, percentSettings: PercentSettings) =>
        order
          .updateMatcherFeeAssetId(OrderValidator.getValidFeeAssetForSettings(order, percentSettings))
          .updateFee(OrderValidator.getMinValidFeeForSettings(order, percentSettings, order.price) + 1000L)
      case _ => order
=======
  val orderWithoutWavesInPairAndWithMatcherSettingsGenerator: Gen[(Order, PrivateKeyAccount, OrderFeeSettings)] = {
    for {
      sender: PrivateKeyAccount <- accountGen
      amountAsset               <- assetIdGen(100)
      priceAsset                <- assetIdGen(110)
      defaultAsset              <- assetIdGen(120)
      orderFeeSettings          <- Gen.oneOf(percentSettingsGenerator, fixedSettingsGenerator(defaultAsset), fixedWavesSettingsGenerator())
      order                     <- orderGenerator(sender, AssetPair(amountAsset, priceAsset))
    } yield {
      val correctedOrder = correctOrderByFeeSettings(order, sender, orderFeeSettings)
      (correctedOrder, sender, orderFeeSettings)
>>>>>>> 94dfdf40
    }

    Order.sign(correctedOrder, sender)
  }

  def correctOrderByFeeSettings(order: Order, sender: PrivateKeyAccount, orderFeeSettings: OrderFeeSettings): Order = {
    val correctedOrder = (order.version, orderFeeSettings) match {
      case (3, FixedSettings(defaultAssetId, minFee)) =>
        order
          .updateMatcherFeeAssetId(defaultAssetId)
          .updateFee(minFee)
      case (3, percentSettings: PercentSettings) =>
        order
          .updateMatcherFeeAssetId(OrderValidator.getValidFeeAsset(order, percentSettings.assetType))
          .updateFee(OrderValidator.getMinValidFee(order, percentSettings))
      case (_, FixedWavesSettings(baseFee)) =>
        order
          .updateMatcherFeeAssetId(Waves)
          .updateFee(baseFee)
      case _ => order
    }

    Order.sign(correctedOrder, sender)
  }
}<|MERGE_RESOLUTION|>--- conflicted
+++ resolved
@@ -211,11 +211,7 @@
       OrderV3(sender, MatcherAccount, pair, orderType, amount, price, timestamp, expiration, matcherFee, matcherFeeAssetId)
     }
 
-<<<<<<< HEAD
-  val orderV3WithFeeInWavesGenerator: Gen[Order] =
-=======
   def orderV3WithFeeInPredefinedAssetGenerator(asset: Option[Asset] = None): Gen[Order] = {
->>>>>>> 94dfdf40
     for {
       sender: PrivateKeyAccount <- accountGen
       pair                      <- assetPairGen
@@ -225,17 +221,11 @@
       timestamp: Long           <- createdTimeGen
       expiration: Long          <- maxTimeGen
       matcherFee: Long          <- maxWavesAmountGen
-<<<<<<< HEAD
-    } yield {
-      OrderV3(sender, MatcherAccount, pair, orderType, amount, price, timestamp, expiration, matcherFee, Waves)
-    }
-=======
       arbitraryAsset            <- assetIdGen(1)
     } yield {
       OrderV3(sender, MatcherAccount, pair, orderType, amount, price, timestamp, expiration, matcherFee, asset getOrElse arbitraryAsset)
     }
   }
->>>>>>> 94dfdf40
 
   def orderV3PairGenerator: Gen[((PrivateKeyAccount, Order), (PrivateKeyAccount, Order))] =
     for {
@@ -313,8 +303,7 @@
 
   val orderWithMatcherSettingsGenerator: Gen[(Order, PrivateKeyAccount, OrderFeeSettings)] = {
     for {
-      defaultAsset     <- assetIdGen(100)
-      orderFeeSettings <- Gen.oneOf(percentSettingsGenerator, fixedSettingsGenerator(defaultAsset), fixedWavesSettingsGenerator())
+      orderFeeSettings <- orderFeeSettingsGenerator()
       (order, sender)  <- orderGenerator
     } yield {
       val correctedOrder = correctOrderByFeeSettings(order, sender, orderFeeSettings)
@@ -322,7 +311,6 @@
     }
   }
 
-<<<<<<< HEAD
   def orderWithMatcherSettingsGenerator(tpe: OrderType, price: Long): Gen[(Order, OrderFeeSettings)] =
     for {
       sender: PrivateKeyAccount <- accountGen
@@ -347,40 +335,20 @@
       correctedOrder -> orderFeeSettings
     }
 
-  def correctOrderByFeeSettings(order: Order, sender: PrivateKeyAccount, orderFeeSettings: OrderFeeSettings): Order = {
-    val correctedOrder = (order.version, orderFeeSettings) match {
-      case (3, FixedWavesSettings(baseFee)) =>
-        order
-          .updateMatcherFeeAssetId(Waves)
-          .updateFee(baseFee + 1000L)
-      case (3, FixedSettings(defaultAssetId, minFee)) =>
-        order
-          .updateMatcherFeeAssetId(defaultAssetId)
-          .updateFee(minFee + 1000L)
-      case (3, percentSettings: PercentSettings) =>
-        order
-          .updateMatcherFeeAssetId(OrderValidator.getValidFeeAssetForSettings(order, percentSettings))
-          .updateFee(OrderValidator.getMinValidFeeForSettings(order, percentSettings, order.price) + 1000L)
-      case _ => order
-=======
   val orderWithoutWavesInPairAndWithMatcherSettingsGenerator: Gen[(Order, PrivateKeyAccount, OrderFeeSettings)] = {
     for {
       sender: PrivateKeyAccount <- accountGen
       amountAsset               <- assetIdGen(100)
       priceAsset                <- assetIdGen(110)
-      defaultAsset              <- assetIdGen(120)
-      orderFeeSettings          <- Gen.oneOf(percentSettingsGenerator, fixedSettingsGenerator(defaultAsset), fixedWavesSettingsGenerator())
+      orderFeeSettings          <- orderFeeSettingsGenerator()
       order                     <- orderGenerator(sender, AssetPair(amountAsset, priceAsset))
     } yield {
       val correctedOrder = correctOrderByFeeSettings(order, sender, orderFeeSettings)
       (correctedOrder, sender, orderFeeSettings)
->>>>>>> 94dfdf40
-    }
-
-    Order.sign(correctedOrder, sender)
-  }
-
-  def correctOrderByFeeSettings(order: Order, sender: PrivateKeyAccount, orderFeeSettings: OrderFeeSettings): Order = {
+    }
+  }
+
+  private def correctOrderByFeeSettings(order: Order, sender: PrivateKeyAccount, orderFeeSettings: OrderFeeSettings): Order = {
     val correctedOrder = (order.version, orderFeeSettings) match {
       case (3, FixedSettings(defaultAssetId, minFee)) =>
         order
@@ -388,8 +356,8 @@
           .updateFee(minFee)
       case (3, percentSettings: PercentSettings) =>
         order
-          .updateMatcherFeeAssetId(OrderValidator.getValidFeeAsset(order, percentSettings.assetType))
-          .updateFee(OrderValidator.getMinValidFee(order, percentSettings))
+          .updateMatcherFeeAssetId(OrderValidator.getValidFeeAssetForSettings(order, percentSettings))
+          .updateFee(OrderValidator.getMinValidFeeForSettings(order, percentSettings, order.price))
       case (_, FixedWavesSettings(baseFee)) =>
         order
           .updateMatcherFeeAssetId(Waves)
