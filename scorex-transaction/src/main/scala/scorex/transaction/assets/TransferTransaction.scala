--- conflicted
+++ resolved
@@ -57,16 +57,8 @@
     "recipient" -> recipient.address,
     "assetId" -> assetId.map(Base58.encode),
     "amount" -> amount,
-<<<<<<< HEAD
-    "feeAsset" -> feeAsset.map(Base58.encode),
+    "feeAsset" -> feeAssetId.map(Base58.encode),
     "attachment" -> Base58.encode(attachment)
-=======
-    "feeAssetId" -> feeAssetId.map(Base58.encode),
-    "fee" -> fee,
-    "timestamp" -> timestamp,
-    "attachment" -> Base58.encode(attachment),
-    "signature" -> Base58.encode(signature)
->>>>>>> e7e97c68
   )
 
   override lazy val bytes: Array[Byte] = Bytes.concat(Array(transactionType.id.toByte), signature, toSign)
