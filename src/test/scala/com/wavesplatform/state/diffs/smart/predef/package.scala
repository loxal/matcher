package com.wavesplatform.state.diffs.smart

import com.wavesplatform.lang.TypeInfo
import com.wavesplatform.lang.v1.compiler.CompilerV1
import com.wavesplatform.lang.v1.evaluator.EvaluatorV1
import com.wavesplatform.lang.v1.parser.Parser
import com.wavesplatform.utils.dummyTypeCheckerContext
import fastparse.core.Parsed.Success
import monix.eval.Coeval
import scorex.transaction.Transaction
import scorex.transaction.smart.BlockchainContext

package object predef {
  val networkByte: Byte = 'u'

  def runScript[T: TypeInfo](script: String, tx: Transaction = null): Either[String, T] = {
    val Success(expr, _) = Parser(script)
<<<<<<< HEAD
    val Right(typedExpr) = CompilerV1(dummyTypeCheckerContext, expr)
    EvaluatorV1[T](BlockchainContext.build(networkByte, Coeval(tx), Coeval(???), null), typedExpr).left.map(_._2)
=======
    assert(expr.size == 1)
    val Right(typedExpr) = CompilerV1(dummyTypeCheckerContext, expr.head)
    EvaluatorV1[T](BlockchainContext.build(networkByte, Coeval(tx), Coeval(???), null), typedExpr).left.map(_._3)
>>>>>>> e2004995
  }
}<|MERGE_RESOLUTION|>--- conflicted
+++ resolved
@@ -15,13 +15,8 @@
 
   def runScript[T: TypeInfo](script: String, tx: Transaction = null): Either[String, T] = {
     val Success(expr, _) = Parser(script)
-<<<<<<< HEAD
-    val Right(typedExpr) = CompilerV1(dummyTypeCheckerContext, expr)
-    EvaluatorV1[T](BlockchainContext.build(networkByte, Coeval(tx), Coeval(???), null), typedExpr).left.map(_._2)
-=======
     assert(expr.size == 1)
     val Right(typedExpr) = CompilerV1(dummyTypeCheckerContext, expr.head)
-    EvaluatorV1[T](BlockchainContext.build(networkByte, Coeval(tx), Coeval(???), null), typedExpr).left.map(_._3)
->>>>>>> e2004995
+    EvaluatorV1[T](BlockchainContext.build(networkByte, Coeval(tx), Coeval(???), null), typedExpr).left.map(_._2)
   }
 }