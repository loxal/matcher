package com.wavesplatform.state.diffs.smart.predef

import com.wavesplatform.TransactionGen
import com.wavesplatform.lang.StdLibVersion._
import com.wavesplatform.lang.Testing
import com.wavesplatform.lang.v1.compiler.ExpressionCompiler
import com.wavesplatform.lang.v1.compiler.Terms.EVALUATED
import com.wavesplatform.lang.v1.parser.Parser
import com.wavesplatform.state.Blockchain
import com.wavesplatform.state.diffs._
import com.wavesplatform.transaction.Transaction
import com.wavesplatform.transaction.smart.script.ScriptRunner
import com.wavesplatform.transaction.smart.script.v1.ExprScript
import com.wavesplatform.utils.{EmptyBlockchain, compilerContext}
import fastparse.core.Parsed.Success
import org.scalacheck.Gen
import org.scalatest.prop.PropertyChecks
import org.scalatest.{FreeSpec, Matchers}
import shapeless.Coproduct

class ScriptVersionsTest extends FreeSpec with PropertyChecks with Matchers with TransactionGen {
  def eval[T <: EVALUATED](script: String,
                           version: StdLibVersion,
                           tx: Transaction = null,
                           blockchain: Blockchain = EmptyBlockchain): Either[String, EVALUATED] = {
    val Success(expr, _) = Parser.parseExpr(script)
    for {
      compileResult <- ExpressionCompiler(compilerContext(version, isAssetScript = false), expr)
      (typedExpr, _) = compileResult
      s <- ExprScript(version, typedExpr, checkSize = false)
      r <- ScriptRunner(blockchain.height, Coproduct(tx), blockchain, s, isTokenScript = false)._2
    } yield r

  }

  val duplicateNames =
    """
      |match tx {
      |  case tx: TransferTransaction => true
      |  case _ => false
      |}
    """.stripMargin

  val orderTypeBindings = "let t = Buy; t == Buy"

  "ScriptV1 allows duplicate names" in {
    forAll(transferV2Gen.flatMap(tx => Gen.oneOf(V1, V2).map(v => (tx, v)))) {
      case (tx, v) =>
        eval[EVALUATED](duplicateNames, v, tx) shouldBe Testing.evaluated(true)
    }
  }

  "ScriptV1 - does not have bindings defined in V2" in {
    eval[EVALUATED](orderTypeBindings, V1) should produce("definition of 'Buy' is not found")
  }

  "ScriptV2" - {
    "allows duplicate names" in {
      forAll(transferV2Gen) { tx =>
        eval[EVALUATED](duplicateNames, V2, tx) shouldBe Testing.evaluated(true)
      }
    }

    "has bindings defined in V2" in {
<<<<<<< HEAD
      eval[EVALUATED](orderTypeBindings, V2) shouldBe Testing.evaluated(true)
=======
      eval[EVALUATED](orderTypeBindings, ExprV2) shouldBe Testing.evaluated(true)
    }

    "only works after SmartAccountTrading feature activation" in {
      import com.wavesplatform.lagonaki.mocks.TestBlock.{create => block}

      val settings = TestFunctionalitySettings.Enabled.copy(preActivatedFeatures = Map(BlockchainFeatures.SmartAccountTrading.id -> 3))
      val setup = for {
        master <- accountGen
        ts     <- positiveLongGen
        genesis = GenesisTransaction.create(master, ENOUGH_AMT, ts).explicitGet()
        script  = ExprScript(ExprV2, TRUE, checkSize = false).explicitGet()
        tx      = SetScriptTransaction.selfSigned(master, Some(script), 100000, ts + 1).explicitGet()
      } yield (genesis, tx)

      forAll(setup) {
        case (genesis, tx) =>
          assertDiffEi(Seq(block(Seq(genesis))), block(Seq(tx)), settings) { blockDiffEi =>
            blockDiffEi should produce("Script version 2 has not been activated yet")
          }

          assertDiffEi(Seq(block(Seq(genesis)), block(Seq())), block(Seq(tx)), settings) { blockDiffEi =>
            blockDiffEi shouldBe 'right
          }
      }
>>>>>>> 6cadcddb
    }
  }
}<|MERGE_RESOLUTION|>--- conflicted
+++ resolved
@@ -1,17 +1,21 @@
 package com.wavesplatform.state.diffs.smart.predef
 
 import com.wavesplatform.TransactionGen
+import com.wavesplatform.features.BlockchainFeatures
 import com.wavesplatform.lang.StdLibVersion._
 import com.wavesplatform.lang.Testing
 import com.wavesplatform.lang.v1.compiler.ExpressionCompiler
-import com.wavesplatform.lang.v1.compiler.Terms.EVALUATED
+import com.wavesplatform.lang.v1.compiler.Terms.{EVALUATED, TRUE}
 import com.wavesplatform.lang.v1.parser.Parser
+import com.wavesplatform.settings.TestFunctionalitySettings
 import com.wavesplatform.state.Blockchain
 import com.wavesplatform.state.diffs._
-import com.wavesplatform.transaction.Transaction
+import com.wavesplatform.transaction.smart.SetScriptTransaction
 import com.wavesplatform.transaction.smart.script.ScriptRunner
 import com.wavesplatform.transaction.smart.script.v1.ExprScript
+import com.wavesplatform.transaction.{GenesisTransaction, Transaction}
 import com.wavesplatform.utils.{EmptyBlockchain, compilerContext}
+import com.wavesplatform.common.utils._
 import fastparse.core.Parsed.Success
 import org.scalacheck.Gen
 import org.scalatest.prop.PropertyChecks
@@ -62,10 +66,7 @@
     }
 
     "has bindings defined in V2" in {
-<<<<<<< HEAD
       eval[EVALUATED](orderTypeBindings, V2) shouldBe Testing.evaluated(true)
-=======
-      eval[EVALUATED](orderTypeBindings, ExprV2) shouldBe Testing.evaluated(true)
     }
 
     "only works after SmartAccountTrading feature activation" in {
@@ -76,7 +77,7 @@
         master <- accountGen
         ts     <- positiveLongGen
         genesis = GenesisTransaction.create(master, ENOUGH_AMT, ts).explicitGet()
-        script  = ExprScript(ExprV2, TRUE, checkSize = false).explicitGet()
+        script  = ExprScript(V2, TRUE, checkSize = false).explicitGet()
         tx      = SetScriptTransaction.selfSigned(master, Some(script), 100000, ts + 1).explicitGet()
       } yield (genesis, tx)
 
@@ -90,7 +91,6 @@
             blockDiffEi shouldBe 'right
           }
       }
->>>>>>> 6cadcddb
     }
   }
 }