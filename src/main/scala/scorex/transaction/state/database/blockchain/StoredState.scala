--- conflicted
+++ resolved
@@ -155,9 +155,8 @@
     }.values.flatten.toList.sortWith(_.timestamp > _.timestamp).take(limit)
   }
 
-<<<<<<< HEAD
   private def validAgainstStateOneByOne(height: Int, txs: Seq[Transaction]): Seq[Either[ValidationError, Transaction]] = txs.map(t => validateAgainstState(t, height))
-=======
+
   def validateWithBlockTxs(t: Transaction, txs: Seq[Transaction], height: Int): Either[ValidationError, Transaction] = {
     validators.toStream.map(_.validateWithBlockTxs(this, t, txs, height)).find(_.isLeft) match {
       case Some(Left(e)) => Left(e)
@@ -170,9 +169,6 @@
     */
   override final def validate(trans: Seq[Transaction], heightOpt: Option[Int] = None, blockTime: Long): Seq[Transaction] = {
     val height = heightOpt.getOrElse(storage.stateHeight)
-
-    val txs = trans.filter(t => validateAgainstState(t, height).isRight)
->>>>>>> 21333ac4
 
   private def filterIfPaymentTransactionWithGreaterTimesatampAlreadyPresent(txs: Seq[Transaction]): Seq[Either[ValidationError, Transaction]] = {
     val allowInvalidPaymentTransactionsByTimestamp = txs.nonEmpty && txs.map(_.timestamp).max < settings.allowInvalidPaymentTransactionsByTimestamp
@@ -246,7 +242,10 @@
     validatedTxs
   }
 
-<<<<<<< HEAD
+    val validWithBlockTxs = filteredFromFuture.filter(t => validateWithBlockTxs(t, trans, height).isRight)
+
+    filterValidTransactionsByState(validWithBlockTxs)
+  }
 
   implicit class SeqEitherHelper[L, R](eis: Seq[Either[L, R]]) {
     def segregate(): (Seq[L], Seq[R]) = (eis.filter(_.isLeft).map(_.left.get),
@@ -264,18 +263,6 @@
   }
 
   def calcNewBalances(trans: Seq[Transaction], fees: Map[AssetAcc, (AccState, Reasons)], allowTemporaryNegative: Boolean): Map[AssetAcc, (AccState, Reasons)] = {
-=======
-    val validWithBlockTxs = filteredFromFuture.filter(t => validateWithBlockTxs(t, trans, height).isRight)
-
-    filterValidTransactionsByState(validWithBlockTxs)
-  }
-
-
-  private[blockchain] def calcNewBalances(trans: Seq[Transaction],
-                                          fees: Map[AssetAcc, (AccState, Reasons)],
-                                          allowTemporaryNegative: Boolean):
-  Map[AssetAcc, (AccState, Reasons)] = {
->>>>>>> 21333ac4
     val newBalances: Map[AssetAcc, (AccState, Reasons)] = trans.foldLeft(fees) { case (changes, tx) =>
       val newStateAfterBalanceUpdates = tx.balanceChanges().foldLeft(changes) { case (iChanges, bc) =>
         //update balances sheet
