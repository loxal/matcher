package com.wavesplatform.lang.v1.evaluator.ctx.impl

import cats.data.EitherT
import com.wavesplatform.lang.v1.evaluator.ctx.{CaseObj, EvaluationContext, LazyVal, PredefFunction}
import com.wavesplatform.lang.v1.parser.BinaryOperation._
import com.wavesplatform.lang.v1.parser.BinaryOperation
import com.wavesplatform.lang.v1.compiler.Terms._
import monix.eval.Coeval
import scodec.bits.ByteVector

object PureContext {
  private val optionT                                             = OPTIONTYPEPARAM(TYPEPARAM('T'))
  private val noneCoeval: Coeval[Either[String, Option[Nothing]]] = Coeval.evalOnce(Right(None))
  private val nothingCoeval: Coeval[Either[String, Nothing]]      = Coeval.defer(Coeval(Right(???)))

  val none: LazyVal = LazyVal(OPTION(NOTHING))(EitherT(noneCoeval).subflatMap(Right(_: Option[Nothing]))) // IDEA HACK
  val err           = LazyVal(NOTHING)(EitherT(nothingCoeval))
  val errRef        = "???"

  val extract: PredefFunction = PredefFunction("extract", 1, TYPEPARAM('T'), List(("opt", optionT))) {
    case Some(v) :: Nil => Right(v)
    case None :: Nil    => Left("Extract from empty option")
    case _              => ???
  }

  val some: PredefFunction = PredefFunction("Some", 1, optionT, List(("obj", TYPEPARAM('T')))) {
    case v :: Nil => Right(Some(v))
    case _        => ???
  }

  val _isInstanceOf: PredefFunction = PredefFunction("_isInstanceOf", 1, BOOLEAN, List(("obj", TYPEPARAM('T')), ("of", STRING))) {
    case (p: CaseObj) :: (s: String) :: Nil => Right(p.caseType.name == s)
    case _                                  => ???
  }

  val isDefined: PredefFunction = PredefFunction("isDefined", 1, BOOLEAN, List(("opt", optionT))) {
    case Some(_) :: Nil => Right(true)
    case None :: Nil    => Right(false)
    case _              => ???
  }

  val size: PredefFunction = PredefFunction("size", 1, LONG, List(("byteVector", BYTEVECTOR))) {
    case (bv: ByteVector) :: Nil => Right(bv.size)
    case _                       => ???
  }

  private def createOp(op: BinaryOperation, t: TYPE, r: TYPE)(body: (t.Underlying, t.Underlying) => r.Underlying) = {
    PredefFunction(opsToFunctions(op), 1, r, List("a" -> t, "b" -> t)) {
      case a :: b :: Nil =>
        Right(body(a.asInstanceOf[t.Underlying], b.asInstanceOf[t.Underlying]))
      case _ => ???
    }
  }

  val getElement = PredefFunction("getElement", 2, TYPEPARAM('T'), List("arr" -> LISTTYPEPARAM(TYPEPARAM('T')), "pos" -> LONG)) {
<<<<<<< HEAD
    case (arr: IndexedSeq[_]) :: (pos: Long) :: Nil =>
      if (pos < arr.size && 0 <= pos) {
        Right(arr(pos.toInt))
      } else {
        Left(s"Missing element at position $pos")
      }
    case _ => ???
=======
    case (arr: IndexedSeq[_]) :: (pos: Long) :: Nil => try {
                                                     Right(arr(pos.toInt))
                                                  } catch {
                                                    case e: Throwable => Left(s"Missing element at position $pos")
                                                  }
    case _               => ???
>>>>>>> f29bc4b9
  }

  val getListSize = PredefFunction("size", 2, LONG, List("arr" -> LISTTYPEPARAM(TYPEPARAM('T')))) {
    case (arr: IndexedSeq[_]) :: Nil => {

      Right(arr.size.toLong)
    }
    case _ => ???
  }

  private def createTryOp(op: BinaryOperation, t: TYPE, r: TYPE)(body: (t.Underlying, t.Underlying) => r.Underlying) = {
    PredefFunction(opsToFunctions(op), 1, r, List("a" -> t, "b" -> t)) {
      case a :: b :: Nil =>
        try {
          Right(body(a.asInstanceOf[t.Underlying], b.asInstanceOf[t.Underlying]))
        } catch {
          case e: Throwable => Left(e.getMessage())
        }
      case _ => ???
    }
  }

  val sumLong       = createTryOp(SUM_OP, LONG, LONG)(Math.addExact)
  val sumString     = createOp(SUM_OP, STRING, STRING)(_ + _)
  val sumByteVector = createOp(SUM_OP, BYTEVECTOR, BYTEVECTOR)((a, b) => ByteVector(a.toArray ++ b.toArray))
  val eqLong        = createOp(EQ_OP, LONG, BOOLEAN)(_ == _)
  val eqByteVector  = createOp(EQ_OP, BYTEVECTOR, BOOLEAN)(_ == _)
  val eqBool        = createOp(EQ_OP, BOOLEAN, BOOLEAN)(_ == _)
  val eqString      = createOp(EQ_OP, STRING, BOOLEAN)(_ == _)
  val ge            = createOp(GE_OP, LONG, BOOLEAN)(_ >= _)
  val gt            = createOp(GT_OP, LONG, BOOLEAN)(_ > _)

  val operators: Seq[PredefFunction] = Seq(sumLong, sumString, sumByteVector, eqLong, eqByteVector, eqBool, eqString, ge, gt, getElement, getListSize)

  lazy val instance =
    EvaluationContext.build(types = Seq.empty,
                            caseTypes = Seq.empty,
                            letDefs = Map(("None", none), (errRef, err)),
                            functions = Seq(extract, isDefined, some, size, _isInstanceOf) ++ operators)

}<|MERGE_RESOLUTION|>--- conflicted
+++ resolved
@@ -7,6 +7,8 @@
 import com.wavesplatform.lang.v1.compiler.Terms._
 import monix.eval.Coeval
 import scodec.bits.ByteVector
+
+import scala.util.Try
 
 object PureContext {
   private val optionT                                             = OPTIONTYPEPARAM(TYPEPARAM('T'))
@@ -53,22 +55,8 @@
   }
 
   val getElement = PredefFunction("getElement", 2, TYPEPARAM('T'), List("arr" -> LISTTYPEPARAM(TYPEPARAM('T')), "pos" -> LONG)) {
-<<<<<<< HEAD
-    case (arr: IndexedSeq[_]) :: (pos: Long) :: Nil =>
-      if (pos < arr.size && 0 <= pos) {
-        Right(arr(pos.toInt))
-      } else {
-        Left(s"Missing element at position $pos")
-      }
-    case _ => ???
-=======
-    case (arr: IndexedSeq[_]) :: (pos: Long) :: Nil => try {
-                                                     Right(arr(pos.toInt))
-                                                  } catch {
-                                                    case e: Throwable => Left(s"Missing element at position $pos")
-                                                  }
-    case _               => ???
->>>>>>> f29bc4b9
+    case (arr: IndexedSeq[_]) :: (pos: Long) :: Nil => Try(arr(pos.toInt)).toEither.left.map(_.toString)
+    case _                                          => ???
   }
 
   val getListSize = PredefFunction("size", 2, LONG, List("arr" -> LISTTYPEPARAM(TYPEPARAM('T')))) {
